# encoding: utf-8

from __future__ import unicode_literals

from web.auth import user
from web.core import Controller, HTTPMethod, request
from web.core.locale import _
from web.core.http import HTTPFound, HTTPNotFound

from brave.core.application.controller.browse import BrowseController
from brave.core.application.controller.manage import ManagementController
from brave.core.application.model import ApplicationGrant
<<<<<<< HEAD
from brave.core.application.form import edit_grant
from brave.core.character.model import EVECharacter
from brave.core.util.predicate import authorize, authenticated
=======
from brave.core.util.predicate import authorize, authenticate
>>>>>>> 240b2b3e


log = __import__('logging').getLogger(__name__)


class GrantInterface(HTTPMethod):
    def __init__(self, grant):
        super(GrantInterface, self).__init__()
        
        try:
            self.grant = ApplicationGrant.objects.get(id=grant)
        except ApplicationGrant.DoesNotExist:
            raise HTTPNotFound()

        if self.grant.user.id != user.id:
            raise HTTPNotFound()

    @authorize(authenticated)
    def get(self):
        if not request.is_xhr:
            raise HTTPNotFound()

        grant = self.grant
        user = grant.user
        return 'brave.core.template.form', dict(
                kind = _('Application Grant'),
                form = edit_grant(grant),
                data = {str(c.identifier):(c in grant.characters) for c in user.characters},
            )

    @authorize(authenticated)
    def post(self, **kwargs):
        if not request.is_xhr:
            raise HTTPNotFound()

        grant = self.grant
        valid, invalid = edit_grant(grant).native(kwargs)

        new_characters = []
        for key, value in valid.items():
            try:
                character = EVECharacter.objects.get(identifier=int(key))
            except EVECharacter.DoesNotExist:
                continue
            new_characters.append(character)

        if new_characters:
            grant.characters = new_characters
            grant.save()
        else:
            grant.delete()

        return 'json:', {'success': True}

    @authorize(authenticated)
    def delete(self):
        log.info("REVOKE %r %r", self.grant.user, self.grant.application)
        
        try:
            self.grant.delete()
        except:
            log.exception("Error revoking grant.")
            return 'json:', dict(
                    success = False,
                    message = _("Unable to revoke application permission.")
                )

        if request.is_xhr:
            return 'json:', dict(
                    success = True,
                    message = _("Successfully revoked application permissions.")
                )

        raise HTTPFound(location='/application/')


class GrantList(HTTPMethod):
    @authenticate
    def get(self):
        records = ApplicationGrant.objects(
                user = user._current_obj()
            ).order_by('-id')
        
        return 'brave.core.application.template.list_grants', dict(
                area = 'apps',
                records = records
            )


class GrantController(Controller):
    index = GrantList()
    
    browse = BrowseController()
    manage = ManagementController()
    
    def __lookup__(self, grant, *args, **kw):
        request.path_info_pop()  # We consume a single path element.
        return GrantInterface(grant), args<|MERGE_RESOLUTION|>--- conflicted
+++ resolved
@@ -10,13 +10,9 @@
 from brave.core.application.controller.browse import BrowseController
 from brave.core.application.controller.manage import ManagementController
 from brave.core.application.model import ApplicationGrant
-<<<<<<< HEAD
 from brave.core.application.form import edit_grant
 from brave.core.character.model import EVECharacter
-from brave.core.util.predicate import authorize, authenticated
-=======
 from brave.core.util.predicate import authorize, authenticate
->>>>>>> 240b2b3e
 
 
 log = __import__('logging').getLogger(__name__)
@@ -34,7 +30,7 @@
         if self.grant.user.id != user.id:
             raise HTTPNotFound()
 
-    @authorize(authenticated)
+    @authenticate
     def get(self):
         if not request.is_xhr:
             raise HTTPNotFound()
@@ -47,7 +43,7 @@
                 data = {str(c.identifier):(c in grant.characters) for c in user.characters},
             )
 
-    @authorize(authenticated)
+    @authenticate
     def post(self, **kwargs):
         if not request.is_xhr:
             raise HTTPNotFound()
@@ -71,7 +67,7 @@
 
         return 'json:', {'success': True}
 
-    @authorize(authenticated)
+    @authenticate
     def delete(self):
         log.info("REVOKE %r %r", self.grant.user, self.grant.application)
         
