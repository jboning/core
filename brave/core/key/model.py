# encoding: utf-8

from __future__ import unicode_literals

from datetime import datetime
from mongoengine import Document, StringField, DateTimeField, BooleanField, ReferenceField, IntField
from mongoengine.errors import NotUniqueError
from marrow.util.bunch import Bunch

from brave.core.util import strip_tags
from brave.core.util.signal import update_modified_timestamp, trigger_api_validation
from brave.core.util.eve import api


log = __import__('logging').getLogger(__name__)


@trigger_api_validation.signal
@update_modified_timestamp.signal
class EVECredential(Document):
    meta = dict(
            collection = "Credentials",
            allow_inheritance = False,
            indexes = [
                    'owner',
                    # Don't keep expired credentials.
                    dict(fields=['expires'], expireAfterSeconds=0),
                    dict(fields=['key'], unique=True)
                ],
        )
    
    key = IntField(db_field='k')
    code = StringField(db_field='c')
    kind = StringField(db_field='t')
    _mask = IntField(db_field='a', default=0)
    verified = BooleanField(db_field='v', default=False)
    expires = DateTimeField(db_field='e')
    owner = ReferenceField('User', db_field='o', reverse_delete_rule='CASCADE')
    violation = StringField(db_field='s')
    
    modified = DateTimeField(db_field='m', default=datetime.utcnow)
    
    def __repr__(self):
        return 'EVECredential({0}, {1}, {2}, {3!r})'.format(self.id, self.kind, self._mask, self.owner)
    
    @property
    def characters(self):
        from brave.core.character.model import EVECharacter
        return EVECharacter.objects(credentials=self)
        
    @property
    def mask(self):
        """Returns a Key Mask object instead of just the integer."""
        if self.kind == "Account":
            return EVECharacterKeyMask(self._mask)
        elif self.kind == "Corporation":
            return EVECorporationKeyMask(self._mask)
        else:
            log.info("Incorrect key type %s for key %s.", self.kind, self.key)
            return None
        
    @mask.setter
    def mask(self, value):
        """Sets the value of the Key Mask"""
        self._mask = value
    
    # EVE API Integration

    def pull_character(self, info):
        """This always updates all information on the character, so that we do not end up with
        inconsistencies. There is some weirdness that, if a user already has a key with full
        permissions, and adds a limited one, we'll erase information on that character. We should
        probably check for and refresh info from the most-permissioned key instead of this."""
        from brave.core.character.model import EVEAlliance, EVECorporation, EVECharacter
        try:
            char = EVECharacter(identifier=info.characterID).save()
        except NotUniqueError:
            char = EVECharacter.objects(identifier=info.characterID)[0]
<<<<<<< HEAD
        
        if self.mask.has_access(EVECharacterKeyMask.CHARACTER_SHEET):
=======
            
            if self.owner != char.owner:
                log.warning("Security violation detected. Multiple accounts trying to register character %s, ID %d. Actual owner is %s. User adding this character is %s.",
                    char.name, info.characterID, EVECharacter.objects(identifier = info.characterID).first().owner, self.owner)
                self.violation = "Character"
                return

        if self.mask & 8:
>>>>>>> 3016b8be
            info = api.char.CharacterSheet(self, characterID=info.characterID)
        elif self.mask.has_access(EVECharacterKeyMask.CHARACTER_INFO_PUBLIC):
            info = api.eve.CharacterInfo(self, characterID=info.characterID)

        char.corporation, char.alliance = self.get_membership(info)

        char.name = info.name if 'name' in info else info.characterName
        char.owner = self.owner
        if self not in char.credentials:
            char.credentials.append(self)
        char.race = info.race if 'race' in info else None
        char.bloodline = (info.bloodLine if 'bloodLine' in info
                          else info.bloodline if 'bloodline' in info
                          else None)
        char.ancestry = info.ancestry if 'ancestry' in info else None
        char.gender = info.gender if 'gender' in info else None
        char.security = info.security if 'security' in info else None
        char.titles = [strip_tags(i.titleName) for i in info.corporationTitles.row] if 'corporationTitles' in info else []
        char.roles = [i.roleName for i in info.corporationRoles.row] if 'corporationRoles' in info else []

        char.save()
        return char
    
    def get_membership(self, info):
        from brave.core.character.model import EVEAlliance, EVECorporation, EVECharacter
        
        # This is a stupid edge-case to cover inconsistency between API calls.
        allianceName = info.alliance if 'alliance' in info else (info.allianceName if 'allianceName' in info else None)
        corporationName = info.corporation if 'corporation' in info else info.corporationName
        
        alliance, created = EVEAlliance.objects.get_or_create(
                identifier = info.allianceID,
                defaults = dict(name=allianceName)
            ) if 'allianceID' in info and info.allianceID else (None, False)
        
        if alliance and not created and alliance.name != allianceName:
            alliance.name = allianceName
            alliance = alliance.save()
            
        corporation, created = EVECorporation.objects.get_or_create(
                identifier = info.corporationID,
                defaults = dict(name=corporationName, alliance=alliance)
            )
        
        if corporation.name != corporationName:
            corporation.name = corporationName
        
        if alliance and corporation.alliance != alliance:
            corporation.alliance = alliance
        
        elif not alliance and corporation.alliance:
            alliance = corporation.alliance
        
        if corporation._changed_fields:
            corporation = corporation.save()
        
        return corporation, alliance
    
    def pull_corp(self):
        """Populate corporation details."""
        pass
    
    def pull(self):
        """Pull all details available for this key."""
        
        if self.kind == 'Corporation':
            return self.pull_corp()
        
        try:
            result = api.account.APIKeyInfo(self)  # cached
        except:
            log.exception("Unable to call: APIKeyInfo(%d)", self.key)
            return
        
        self.mask = int(result['accessMask'])
        self.kind = result['type']
        self.expires = datetime.strptime(result['expires'], '%Y-%m-%d %H:%M:%S') if result.get('expires', None) else None
        self.verified = self._mask != 0
        
        if not result.characters.row:
            log.error("No characters returned for key %d?", self.key)
            return
        
        allCharsOK = True

        for char in result.characters.row:
            if 'corporationName' not in char:
                log.error("corporationName missing for key %d", self.key)
                continue
            
            if not self.pull_character(char):
                allCharsOK = False
        
        if allCharsOK and self.violation == "Character":
            self.violation = "False"

        self.modified = datetime.utcnow()
        self.save()
        

class EVEKeyMask:
    """Base class for representing API key masks."""
    
    NULL = 0
    
    def __init__(self, mask):
        self.mask = mask
        
    def __repr__(self):
        return 'EVEKeyMask({0})'.format(self.mask)
        
    def has_access(self, mask):
        if self.mask & mask:
            return True
            
        return False
        
    def has_multiple_access(self, masks):
        for apiCall in masks:
            if not self.mask & apiCall:
                return False
        
        return True
        
    def number_of_functions(self):
        """Counts the number of ones in the binary representation of the mask."""
        """This is equivalent to the number of functions that the key provides"""
        """access to as long as the mask is a real mask."""
        return bin(self._mask).count('1')

class EVECharacterKeyMask(EVEKeyMask):
    """Class for comparing character key masks against the required API calls."""
    
    ACCOUNT_BALANCE = 1
    ASSET_LIST = 2
    CALENDAR_EVENT_ATTENDEES = 4
    CHARACTER_SHEET = 8
    CONTACT_LIST = 16
    CONTACT_NOTIFICATIONS = 32
    FAC_WAR_STATS = 64
    INDUSTRY_JOBS = 128
    KILL_LOG = 256
    MAIL_BODIES = 512
    MAILING_LISTS = 1024
    MAIL_MESSAGES = 2048
    MARKET_ORDERS = 4096
    MEDALS = 8192
    NOTIFICATIONS = 16384
    NOTIFICATION_TEXTS = 32768
    RESEARCH = 65536
    SKILL_IN_TRAINING = 131072
    SKILL_QUEUE = 262144
    STANDINGS = 524288
    UPCOMING_CALENDAR_EVENTS = 1048576
    WALLET_JOURNAL = 2097152
    WALLET_TRANSACTIONS = 4194304
    CHARACTER_INFO_PUBLIC = 8388608
    CHARACTER_INFO_PRIVATE = 16777216
    ACCOUNT_STATUS = 33554432
    CONTRACTS = 67108864
    LOCATIONS = 134217728
    
    def __repr__(self):
        return 'EVECharacterKeyMask({0})'.format(self.mask)
    
class EVECorporationKeyMask(EVEKeyMask):
    """Class for comparing corporation key masks against the required API calls."""
    
    ACCOUNT_BALANCE = 1
    ASSET_LIST = 2
    MEMBER_MEDALS = 4
    CORPORATION_SHEET = 8
    CONTACT_LIST = 16
    CONTAINER_LOG = 32
    FAC_WAR_STATS = 64
    INDUSTRY_JOBS = 128
    KILL_LOG = 256
    MEMBER_SECURITY = 512
    MEMBER_SECURITY_LOG = 1024
    MEMBER_TRACKING_LIMITED = 2048
    MARKET_ORDERS = 4096
    MEDALS = 8192
    OUTPOST_LIST = 16384
    OUTPOST_SERVICE_DETAIL = 32768
    SHAREHOLDERS = 65536
    STARBASE_DETAIL = 131072
    STANDINGS = 262144
    STARBASE_LIST = 524288
    WALLET_JOURNAL = 1048576
    WALLET_TRANSACTIONS = 2097152
    TITLES = 4194304
    CONTRACTS = 8388608
    LOCATIONS = 16777216
    MEMBER_TRACKING_EXTENDED = 33554432
    
    def __repr__(self):
        return 'EVECorporationKeyMask({0})'.format(self.mask)<|MERGE_RESOLUTION|>--- conflicted
+++ resolved
@@ -76,10 +76,6 @@
             char = EVECharacter(identifier=info.characterID).save()
         except NotUniqueError:
             char = EVECharacter.objects(identifier=info.characterID)[0]
-<<<<<<< HEAD
-        
-        if self.mask.has_access(EVECharacterKeyMask.CHARACTER_SHEET):
-=======
             
             if self.owner != char.owner:
                 log.warning("Security violation detected. Multiple accounts trying to register character %s, ID %d. Actual owner is %s. User adding this character is %s.",
@@ -87,8 +83,7 @@
                 self.violation = "Character"
                 return
 
-        if self.mask & 8:
->>>>>>> 3016b8be
+        if self.mask.has_access(EVECharacterKeyMask.CHARACTER_SHEET):
             info = api.char.CharacterSheet(self, characterID=info.characterID)
         elif self.mask.has_access(EVECharacterKeyMask.CHARACTER_INFO_PUBLIC):
             info = api.eve.CharacterInfo(self, characterID=info.characterID)
