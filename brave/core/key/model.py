# encoding: utf-8

from __future__ import unicode_literals

from datetime import datetime
from mongoengine import Document, StringField, DateTimeField, BooleanField, ReferenceField, IntField
from mongoengine.errors import NotUniqueError
from marrow.util.bunch import Bunch

from brave.core.util import strip_tags
from brave.core.util.signal import update_modified_timestamp, trigger_api_validation
from brave.core.util.eve import api


log = __import__('logging').getLogger(__name__)


@trigger_api_validation.signal
@update_modified_timestamp.signal
class EVECredential(Document):
    meta = dict(
            collection = "Credentials",
            allow_inheritance = False,
            indexes = [
                    'owner',
                    # Don't keep expired credentials.
                    dict(fields=['expires'], expireAfterSeconds=0)
                ],
        )
    
    key = IntField(db_field='k')
    code = StringField(db_field='c')
    kind = StringField(db_field='t')
    mask = IntField(db_field='a', default=0)
    verified = BooleanField(db_field='v', default=False)
    expires = DateTimeField(db_field='e')
    owner = ReferenceField('User', db_field='o', reverse_delete_rule='CASCADE')
    violation = StringField(db_field='s')
    
    modified = DateTimeField(db_field='m', default=datetime.utcnow)
    
    def __repr__(self):
        return 'EVECredential({0}, {1}, {2}, {3!r})'.format(self.id, self.kind, self.mask, self.owner)
    
    @property
    def characters(self):
        from brave.core.character.model import EVECharacter
        return EVECharacter.objects(credentials=self)
    
    # EVE API Integration

    def pull_character(self, info):
        """This always updates all information on the character, so that we do not end up with
        inconsistencies. There is some weirdness that, if a user already has a key with full
        permissions, and adds a limited one, we'll erase information on that character. We should
        probably check for and refresh info from the most-permissioned key instead of this."""
        from brave.core.character.model import EVEAlliance, EVECorporation, EVECharacter
        try:
            char = EVECharacter(identifier=info.characterID).save()
        except NotUniqueError:
            char = EVECharacter.objects(identifier=info.characterID)[0]

        if self.mask & 8:
            info = api.char.CharacterSheet(self, characterID=info.characterID)
        elif self.mask & 8388608:
            info = api.eve.CharacterInfo(self, characterID=info.characterID)

        char.corporation, char.alliance = self.get_membership(info)

        char.name = info.name
        char.owner = self.owner
        if self not in char.credentials:
            char.credentials.append(self)
        char.race = info.race if 'race' in info else None
        char.bloodline = (info.bloodLine if 'bloodLine' in info
                          else info.bloodline if 'bloodline' in info
                          else None)
        char.ancestry = info.ancestry if 'ancestry' in info else None
        char.gender = info.gender if 'gender' in info else None
        char.security = info.security if 'security' in info else None
        char.titles = [strip_tags(i.titleName) for i in info.corporationTitles.row] if 'corporationTitles' in info else []
        char.roles = [i.roleName for i in info.corporationRoles.row] if 'corporationRoles' in info else []

        char.save()
    
    def get_membership(self, info):
        from brave.core.character.model import EVEAlliance, EVECorporation, EVECharacter
        
        # This is a stupid edge-case to cover inconsistency between API calls.
        allianceName = info.alliance if 'alliance' in info else (info.allianceName if 'allianceName' in info else None)
        corporationName = info.corporation if 'corporation' in info else info.corporationName
        
        alliance, created = EVEAlliance.objects.get_or_create(
                identifier = info.allianceID,
                defaults = dict(name=allianceName)
            ) if 'allianceID' in info and info.allianceID else (None, False)
        
        if alliance and not created and alliance.name != allianceName:
            alliance.name = allianceName
            alliance = alliance.save()
            
        corporation, created = EVECorporation.objects.get_or_create(
                identifier = info.corporationID,
                defaults = dict(name=corporationName, alliance=alliance)
            )
        
        if corporation.name != corporationName:
            corporation.name = corporationName
        
        if alliance and corporation.alliance != alliance:
            corporation.alliance = alliance
        
        elif not alliance and corporation.alliance:
            alliance = corporation.alliance
        
        if corporation._changed_fields:
            corporation = corporation.save()
        
        return corporation, alliance
    
<<<<<<< HEAD
    def pull_minimal(self, info):
        """Populate character details given nothing but a validated API key."""
        from brave.core.character.model import EVECharacter
        
        corporation, alliance = self.get_membership(info)

        #Prevent trying to add characters that other Core accounts already own.
        if EVECharacter.objects(identifier = info.characterID).first() and not EVECharacter.objects(identifier = info.characterID).first().owner == self.owner:
            log.warning("Security violation detected. Multiple accounts trying to register character %s, ID %d. Actual owner is %s. User adding this character is %s.",
                 EVECharacter.objects(identifier = info.characterID).first().name, info.characterID, EVECharacter.objects(identifier = info.characterID).first().owner, self.owner)
            self.violation = "Character"
            return None, None, None

        try:
            char, created = EVECharacter.objects.get_or_create(
                    owner = self.owner,
                    identifier = info.characterID
                )
        except:
            log.exception("failed to get/create character for key %d", self.key)
            return None, None, None
        
        if self not in char.credentials:
            char.credentials.append(self)
        
        char.name = info.characterName if 'characterName' in info else info.name
        char.corporation = corporation
        
        char.alliance = alliance
        
        return char.save(), corporation, alliance
    
    def pull_basic(self, info):
        """Populate character details using an authenticated eve.CharacterInfo call."""
        
        log.info('pull_basic')
        
        try:
            results = api.eve.CharacterInfo(self, characterID=info.characterID)
        except:
            log.exception("Unable to retrieve character information for: %d", info.characterID)
            return None, None, None
        
        info = Bunch({k.replace('@', ''): int(v) if isinstance(v, (unicode, str)) and v.isdigit() else v for k, v in results.iteritems()})
        
        char, corporation, alliance = self.pull_minimal(info)
        
        char.race = info.race
        char.bloodline = info.bloodLine if 'bloodLine' in info else info.bloodline
        char.security = info.securityStatus
        char.save()
        
        return char, corporation, alliance
    
    def pull_full(self, info):
        """Populate character details using a character.CharacterSheet call."""
        
        log.info('pull_full')
        
        try:
            info = api.char.CharacterSheet(self, characterID=info.characterID)
        except:
            log.exception("Unable to retrieve character sheet for: %d", info.characterID)
            return None, None, None
        
        char, corporation, alliance = self.pull_minimal(info)
        if not char: return None, None, None
        
        char.titles = [strip_tags(i.titleName) for i in info.corporationTitles.row] if 'corporationTitles' in info else []
        char.roles = [i.roleName for i in info.corporationRoles.row] if 'corporationRoles' in info else []
        
        char.save()
        
        return char, corporation, alliance
    
=======
>>>>>>> 21461e1f
    def pull_corp(self):
        """Populate corporation details."""
        pass
    
    def pull(self):
        """Pull all details available for this key."""
        
        if self.kind == 'Corporation':
            return self.pull_corp()
        
        try:
            result = api.account.APIKeyInfo(self)  # cached
        except:
            log.exception("Unable to call: APIKeyInfo(%d)", self.key)
            return
        
        if not result.characters.row:
            log.error("No characters returned for key %d?", self.key)
            return
        
        allCharsOK = True

        for char in result.characters.row:
            if 'corporationName' not in char:
                log.error("corporationName missing for key %d", self.key)
                continue
            
<<<<<<< HEAD
            if implementation(char) == (None, None, None):
                allCharsOK = False
=======
            self.pull_character(char)
>>>>>>> 21461e1f
        
        if allCharsOK and self.violation == "Character":
            self.violation = "False"

        self.modified = datetime.utcnow()
        self.save()<|MERGE_RESOLUTION|>--- conflicted
+++ resolved
@@ -59,6 +59,10 @@
             char = EVECharacter(identifier=info.characterID).save()
         except NotUniqueError:
             char = EVECharacter.objects(identifier=info.characterID)[0]
+            
+            log.warning("Security violation detected. Multiple accounts trying to register character %s, ID %d. Actual owner is %s. User adding this character is %s.",
+                 char.name, info.characterID, EVECharacter.objects(identifier = info.characterID).first().owner, self.owner)
+            self.violation = "Character"
 
         if self.mask & 8:
             info = api.char.CharacterSheet(self, characterID=info.characterID)
@@ -118,84 +122,6 @@
         
         return corporation, alliance
     
-<<<<<<< HEAD
-    def pull_minimal(self, info):
-        """Populate character details given nothing but a validated API key."""
-        from brave.core.character.model import EVECharacter
-        
-        corporation, alliance = self.get_membership(info)
-
-        #Prevent trying to add characters that other Core accounts already own.
-        if EVECharacter.objects(identifier = info.characterID).first() and not EVECharacter.objects(identifier = info.characterID).first().owner == self.owner:
-            log.warning("Security violation detected. Multiple accounts trying to register character %s, ID %d. Actual owner is %s. User adding this character is %s.",
-                 EVECharacter.objects(identifier = info.characterID).first().name, info.characterID, EVECharacter.objects(identifier = info.characterID).first().owner, self.owner)
-            self.violation = "Character"
-            return None, None, None
-
-        try:
-            char, created = EVECharacter.objects.get_or_create(
-                    owner = self.owner,
-                    identifier = info.characterID
-                )
-        except:
-            log.exception("failed to get/create character for key %d", self.key)
-            return None, None, None
-        
-        if self not in char.credentials:
-            char.credentials.append(self)
-        
-        char.name = info.characterName if 'characterName' in info else info.name
-        char.corporation = corporation
-        
-        char.alliance = alliance
-        
-        return char.save(), corporation, alliance
-    
-    def pull_basic(self, info):
-        """Populate character details using an authenticated eve.CharacterInfo call."""
-        
-        log.info('pull_basic')
-        
-        try:
-            results = api.eve.CharacterInfo(self, characterID=info.characterID)
-        except:
-            log.exception("Unable to retrieve character information for: %d", info.characterID)
-            return None, None, None
-        
-        info = Bunch({k.replace('@', ''): int(v) if isinstance(v, (unicode, str)) and v.isdigit() else v for k, v in results.iteritems()})
-        
-        char, corporation, alliance = self.pull_minimal(info)
-        
-        char.race = info.race
-        char.bloodline = info.bloodLine if 'bloodLine' in info else info.bloodline
-        char.security = info.securityStatus
-        char.save()
-        
-        return char, corporation, alliance
-    
-    def pull_full(self, info):
-        """Populate character details using a character.CharacterSheet call."""
-        
-        log.info('pull_full')
-        
-        try:
-            info = api.char.CharacterSheet(self, characterID=info.characterID)
-        except:
-            log.exception("Unable to retrieve character sheet for: %d", info.characterID)
-            return None, None, None
-        
-        char, corporation, alliance = self.pull_minimal(info)
-        if not char: return None, None, None
-        
-        char.titles = [strip_tags(i.titleName) for i in info.corporationTitles.row] if 'corporationTitles' in info else []
-        char.roles = [i.roleName for i in info.corporationRoles.row] if 'corporationRoles' in info else []
-        
-        char.save()
-        
-        return char, corporation, alliance
-    
-=======
->>>>>>> 21461e1f
     def pull_corp(self):
         """Populate corporation details."""
         pass
@@ -223,12 +149,8 @@
                 log.error("corporationName missing for key %d", self.key)
                 continue
             
-<<<<<<< HEAD
-            if implementation(char) == (None, None, None):
+            if not self.pull_character(char):
                 allCharsOK = False
-=======
-            self.pull_character(char)
->>>>>>> 21461e1f
         
         if allCharsOK and self.violation == "Character":
             self.violation = "False"
