--- conflicted
+++ resolved
@@ -91,12 +91,7 @@
                      ar=ar))
                      
             return 'brave.core.template.authorize', dict(success=True, ar=ar, characters=chars, default=default)
-<<<<<<< HEAD
-
-=======
-            
-        
->>>>>>> a6b40743
+
         ngrant = ApplicationGrant(user=u, application=ar.application, mask=grant.mask, expires=datetime.utcnow() + timedelta(days=ar.application.expireGrantDays), character=grant.character)
         ngrant.save()
         
