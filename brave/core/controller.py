# encoding: utf-8

from __future__ import unicode_literals

import os

from binascii import hexlify
from datetime import datetime, timedelta

from web.core import Controller, HTTPMethod, config, session, request, response
from web.auth import user
from web.core.http import HTTPBadRequest, HTTPFound, HTTPNotFound
from web.core.locale import set_lang, LanguageError, _
from marrow.util.convert import boolean
from marrow.util.url import URL

from brave.core import util
from brave.core.util.signal import StartupMixIn
from brave.core.util.predicate import authorize, authenticate
from brave.core.api.model import AuthenticationRequest


log = __import__('logging').getLogger(__name__)


class DeveloperTools(Controller):
    def die(self):
        """Simply explode.  Useful to get the interactive debugger up."""
        1/0
    
    def test(self):
        """Return an HTML/templating scratch pad."""
        return 'brave.core.template.test', dict(data=None)


class AuthorizeHandler(HTTPMethod):
    def ar(self, ar):
        if not session.get('ar', None) == ar:
            session['ar'] = ar
            session.save()
            raise HTTPFound(location='/account/authenticate?redirect=%2Fauthorize%2F{0}'.format(ar))
        
        try:
            return AuthenticationRequest.objects.get(id=ar, user=None, grant=None)
        except AuthenticationRequest.DoesNotExist:
            raise HTTPNotFound()
    
    def get(self, ar=None):
        from brave.core.application.model import ApplicationGrant

        if ar is None:
            raise HTTPBadRequest()
        
        ar = self.ar(ar)
        u = user._current_obj()
        grant = ApplicationGrant.objects(user=u, application=ar.application).first()
        
        if not grant:
            # TODO: We need a 'just logged in' flag in the request.
            
            characters = list(u.characters.order_by('name').all())
            if not len(characters):
                return ('brave.core.template.authorize',
                dict(success=False, message=_("This application requires that you have a character connected to your"
                                              " account. Please <a href=\"/key/\">add an API key</a> to your account."),
                     ar=ar))
<<<<<<< HEAD
            if not u.has_permission('core.application.authorize.{0}'.format(ar.application.short)):
                return ('brave.core.template.authorize',
                dict(success=False, message=_("You do not have permission to use this application."), ar=ar))
            return 'brave.core.template.authorize', dict(success=True, ar=ar, characters=characters, default=default)
=======
            chars = []
            for c in characters:
                if c.credential_for(ar.application.mask.required):
                    chars.append(c)
            if chars:
                default = u.primary if u.primary in chars else chars[0]
            else:
                return ('brave.core.template.authorize',
                dict(success=False, message=_("This application requires an API key with a mask of <a href='/key/mask/{0}'>{0}</a> or better, please add an API key with that mask to your account.".format(ar.application.mask.required)),
                     ar=ar))
            return 'brave.core.template.authorize', dict(success=True, ar=ar, characters=chars, default=default)
>>>>>>> 003e7473
        
        ngrant = ApplicationGrant(user=u, application=ar.application, mask=grant.mask, expires=datetime.utcnow() + timedelta(days=ar.application.expireGrantDays), character=grant.character)
        ngrant.save()
        
        ar.user = u
        ar.grant = ngrant
        ar.expires = datetime.utcnow() + timedelta(minutes=10)  # extend to allow time for verification
        ar.save()
        
        r = grant.delete()
        
        target = URL(ar.success)
        target.query.update(dict(token=str(ngrant.id)))
        raise HTTPFound(location=str(target))
    
    def post(self, ar, grant=None, character=None):
        from brave.core.character.model import EVECharacter
        from brave.core.application.model import ApplicationGrant
        
        ar = self.ar(ar)
        u = user._current_obj()
        
        if not grant:
            # Deny access.
            ar.user = u
            ar.grant = None
            ar.expires = datetime.utcnow() + timedelta(minutes=10)  # extend to allow time for verification
            ar.save()
            
            target = URL(ar.failure)
            target.query.update(dict(token=str(ar.id)))
            
            return 'json:', dict(success=True, location=str(target))
        
        try:
            character = EVECharacter.objects.get(owner=u, id=character)
        except EVECharacter.DoesNotExist:
            return 'json:', dict(success=False, message="Unknown character ID.")
        except:
            log.exception("Error loading character.")
            return 'json:', dict(success=False, message="Error loading character.")
        
        # TODO: Add support for 'optional' masks
        mask = ar.application.mask.required
        grant = ApplicationGrant(user=u, application=ar.application, _mask=mask, expires=datetime.utcnow() + timedelta(days=ar.application.expireGrantDays), character=character)
        grant.save()
        
        ar.user = u
        ar.grant = grant
        ar.expires = datetime.utcnow() + timedelta(minutes=10)  # extend to allow time for verification
        ar.save()
        
        target = URL(ar.success)
        target.query.update(dict(token=str(grant.id)))
        return 'json:', dict(success=True, location=str(target))


class RootController(StartupMixIn, Controller):
    account = util.load('account')
    key = util.load('key')
    character = util.load('character')
    application = util.load('application')
    api = util.load('api')
    group = util.load('group')
    admin = util.load('admin')

    def __call__(self, req):
        if req.method not in ('GET', 'HEAD'):
            self.check_csrf()
        if not request.cookies.get('csrf'):
            response.set_cookie('csrf', hexlify(os.urandom(16)))

        return super(RootController, self).__call__(req)

    def check_csrf(self):
        # portions of the application explicitly opted out of CSRF protection.
        if request.path_info_peek() == 'api':
            return

        if request.headers.get('X-CSRF'):
            # the browser prevents sites from sending custom HTTP
            # headers to another site but allows sites to send custom HTTP
            # headers to themselves using XMLHttpRequest
            #  - http://www.adambarth.com/papers/2008/barth-jackson-mitchell-b.pdf
            return

        # TODO: if we ever want to support normal in-browser forums, accpet a form field containing
        # the token
        raise HTTPBadRequest
    
    def __init__(self, *args, **kw):
        super(RootController, self).__init__(*args, **kw)
        
        self.authorize = AuthorizeHandler()  # to avoid gumming up the @authorize decorator
        
        if boolean(config.get('debug', False)):
            self.dev = DeveloperTools()
    
    @authenticate
    def index(self):
        return 'brave.core.template.dashboard', dict()
    
    def lang(self, lang):
        try:
            set_lang(lang)
        except LanguageError:
            return 'json:', dict(success=False)
        
        return 'json:', dict(success=True)<|MERGE_RESOLUTION|>--- conflicted
+++ resolved
@@ -64,12 +64,12 @@
                 dict(success=False, message=_("This application requires that you have a character connected to your"
                                               " account. Please <a href=\"/key/\">add an API key</a> to your account."),
                      ar=ar))
-<<<<<<< HEAD
-            if not u.has_permission('core.application.authorize.{0}'.format(ar.application.short)):
+
+            if not u.has_permission(ar.application.authorize_perm):
                 return ('brave.core.template.authorize',
                 dict(success=False, message=_("You do not have permission to use this application."), ar=ar))
             return 'brave.core.template.authorize', dict(success=True, ar=ar, characters=characters, default=default)
-=======
+
             chars = []
             for c in characters:
                 if c.credential_for(ar.application.mask.required):
@@ -81,7 +81,7 @@
                 dict(success=False, message=_("This application requires an API key with a mask of <a href='/key/mask/{0}'>{0}</a> or better, please add an API key with that mask to your account.".format(ar.application.mask.required)),
                      ar=ar))
             return 'brave.core.template.authorize', dict(success=True, ar=ar, characters=chars, default=default)
->>>>>>> 003e7473
+
         
         ngrant = ApplicationGrant(user=u, application=ar.application, mask=grant.mask, expires=datetime.utcnow() + timedelta(days=ar.application.expireGrantDays), character=grant.character)
         ngrant.save()
