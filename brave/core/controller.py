--- conflicted
+++ resolved
@@ -87,19 +87,14 @@
                 default = u.primary if u.primary in chars else chars[0]
             else:
                 return ('brave.core.template.authorize',
-<<<<<<< HEAD
-                dict(success=False, message=_("You do not have any API keys on your account which match the requirements for this service. Please add an {1} API key with a mask of <a href='/key/mask/{0}'>{0}</a> or better, please add an API key with that mask to your account.".format(config['core.recommended_key_mask'], config['core.recommended_key_kind'])),
-                     ar=ar))
-            
-            if ar.application.require_all_chars:
-                default = 'all'
-=======
                     dict(success=False, message=_(
                         "You do not have any API keys on your account which match the requirements for this service. "
                         "Please add an {1} API key with a mask of <a href='/key/mask/{0}'>{0}</a> or better to your account."
                         .format(config['core.recommended_key_mask'], config['core.recommended_key_kind'])),
                         ar=ar))
->>>>>>> 03438041
+
+            if ar.application.require_all_chars:
+                default = 'all'
                      
             return 'brave.core.template.authorize', dict(success=True, ar=ar, characters=chars, default=default)
 
