--- conflicted
+++ resolved
@@ -187,16 +187,8 @@
         token = ApplicationGrant.objects.get(id=token, application=request.service)
 
         # Step 2: Assemble the information for each character
-<<<<<<< HEAD
-        characters_info = []
-        character = token.default_character
-        
-        for char in token.characters:
-            # Ensure that this character still belongs to this user
-=======
         def char_info(char):
             # Ensure that this character still belongs to this user. 
->>>>>>> bda8661c
             if char.owner != token.user:
                 token.remove_character(char)
                 token.reload()
@@ -206,29 +198,6 @@
             tags = []
             for group in Group.objects(id__in=request.service.groups):
                 if group.evaluate(token.user, char):
-<<<<<<< HEAD
-                    char_tags.append(group.id)
-
-            character_info['tags'] = char_tags
-            character_info['perms'] = char.permissions_tags(token.application)
-
-            characters_info.append(character_info)
-
-            if char == token.default_character:
-                default_char_info = character_info
-
-        return dict(
-            character=default_char_info['character'],
-            corporation=default_char_info['corporation'],
-            alliance=default_char_info['alliance'] if 'alliance' in default_char_info else None,
-            characters=characters_info,
-            tags=default_char_info['tags'],
-            perms=default_char_info['perms'],
-            expires=None,
-            mask=token.mask
-        )
-            
-=======
                     tags.append(group.id)
 
             return dict(
@@ -249,5 +218,4 @@
 
         info = char_info(token.default_character)
         info['characters'] = characters_info
-        return info
->>>>>>> bda8661c
+        return info