# encoding: utf-8

from __future__ import unicode_literals

from operator import __or__

from web.core import request, response, url, config
from web.auth import user
from mongoengine import Q
from marrow.util.url import URL
from marrow.util.object import load_object as load
from marrow.util.convert import boolean

from brave.core.api.model import AuthenticationBlacklist, AuthenticationRequest
from brave.core.api.util import SignedController
from brave.core.util.eve import EVECharacterKeyMask, api
from brave.core.permission.model import create_permission


log = __import__('logging').getLogger(__name__)


class PermissionAPI(SignedController):
    def register(self, permission, description):
        """Allows applications to register new permissions that they use. This is intended so that applications can
        have permissions they won't necessarily know about before intialization (run-time permissions), such as
        the ability to write to a specific forum. Applications are restricted to registering applications within their
        own scope (as enforced elsewhere in the permissions setup).
        
        permission: The permission id that the application wishes to register
        description: The description for the permission being registered.
        
        returns:
            status: Success of the call
            code: Error code if the call fails
            message: Verbose description of the issue, should not be used to identify issue.
        """
        
        app = request.service
        
        if not permission.startswith(app.short + "."):
            log.debug('{0} attempted to register {1} but was unable to due to having an incorrect short.'.format(
                app.name,
                permission))
                
            return dict(
                status="error",
                code="argument.permission.invalid",
                message="The permission supplied does not start with the short allocated to your application."
            )
        
        # create_permission returns False if there's an id conflict
        if not create_permission(permission, description):
            log.debug('{0} attempted to register {1} but was unable to due to {1} already existing.'.format(
                app.name,
                permission))
                
            return dict(
                status="error",
                code="argument.permission.conflict",
                message="The permission supplied already exists."
            )
        
        log.info('{0} successfully registered {1}.'.format(app.name, permission))
        return dict(status="success")


class CoreAPI(SignedController):
    permission = PermissionAPI()
    
    def authorize(self, success=None, failure=None):
        """Prepare a incoming session request.
        
        Error 'message' attributes are temporary; base your logic on the status and code attributes.
        
        success: web.core.url:URL (required)
        failure: web.core.url:URL (required)
        
        returns:
            location: web.core.url:URL
                the location to direct users to
        """
        
        # Ensure success and failure URLs are present.
        
        if success is None:
            response.status_int = 400
            return dict(
                    status = 'error',
                    code = 'argument.success.missing',
                    message = "URL to return users to upon successful authentication is missing from your request."
                )
        
        if failure is None:
            response.status_int = 400
            return dict(
                    status = 'error',
                    code = 'argument.failure.missing',
                    message = "URL to return users to upon authentication failure or dismissal is missing from your request."
                )
        
        # Also ensure they are valid URIs.
        
        try:
            success_ = success
            success = URL(success)
        except:
            response.status_int = 400
            return dict(
                    status = 'error',
                    code = 'argument.success.malformed',
                    message = "Successful authentication URL is malformed."
                )
        
        try:
            failure_ = failure
            failure = URL(failure)
        except:
            response.status_int = 400
            return dict(
                    status = 'error',
                    code = 'argument.response.malformed',
                    message = "URL to return users to upon successful authentication is missing from your request."
                )
        
        # Deny localhost/127.0.0.1 loopbacks and 192.* and 10.* unless in development mode.
        
        if not boolean(config.get('debug', False)) and (success.host in ('localhost', '127.0.0.1') or \
                success.host.startswith('192.168.') or \
                success.host.startswith('10.')):
            response.status_int = 400
            return dict(
                    status = 'error',
                    code = 'development-only',
                    message = "Loopback and local area-network URLs disallowd in production."
                )
        
        # Check blacklist and bail early.
        
        if AuthenticationBlacklist.objects(reduce(__or__, [
                    Q(scheme=success.scheme), Q(scheme=failure.scheme),
                    Q(protocol=success.port or success.scheme), Q(protocol=failure.port or failure.scheme),
                ] + ([] if not success.host else [
                    Q(domain=success.host)
                ]) + ([] if not failure.host else [
                    Q(domain=failure.host)
                ]))).count():
            response.status_int = 400
            return dict(
                    status = 'error',
                    code = 'blacklist',
                    message = "You have been blacklisted.  To dispute, contact {0}".format(config['mail.blackmail.author'])
                )
        
        # TODO: Check DNS.  Yes, really.
        
        # Generate authentication token.
        
        log.info("Creating request for {0} with callbacks {1} and {2}.".format(request.service, success_, failure_))
        ar = AuthenticationRequest(
                request.service,  # We have an authenticated request, so we know the service ID is valid.
                success = success_,
                failure = failure_
            )
        ar.save()
        
        return dict(
                location = url.complete('/authorize/{0}'.format(ar.id))
            )
    
    def deauthorize(self, token):
        from brave.core.application.model import ApplicationGrant
        count = ApplicationGrant.objects(id=token, application=request.service).delete()
        return dict(success=bool(count))
    
    def reauthorize(self, token, success=None, failure=None):
        result = self.deauthorize(token)
        if not result['success']: return result
        return self.authorize(success=success, failure=failure)
    
    def info(self, token):
        from brave.core.application.model import ApplicationGrant
        from brave.core.group.model import Group
        
        # Step 1: Get the appropriate grant.
        token = ApplicationGrant.objects.get(id=token, application=request.service)
<<<<<<< HEAD

        # Step 2: Update info about the characters from the EVE API
        for char in token.characters:
            mask, key = char.credential_multi_for((api.char.CharacterSheet.mask,
                                                        api.char.CharacterInfoPublic.mask, EVECharacterKeyMask.NULL))
            if not key:
                continue
            key.pull()
        try:
            token.reload()
        except ApplicationGrant.DoesNotExist:
            return

        # Step 3: Assemble the information for each character
        characters_info = []
        tags = None
        character = None
        index = 0
        while index < len(token.characters):
            char = token.characters[index]

            # Ensure that this character still belongs to this user
            if char.owner != token.user:
                token.remove_character(char)
                try:
                    token.reload()
                except ApplicationGrant.DoesNotExist:
                    break
            else:
                index += 1

            # Fill in the character info
            character_info = {
                'character': {
                    'id': char.identifier,
                    'name': char.name,
                },
                'corporation': {
                    'id': char.corporation.identifier,
                    'name': char.corporation.name,
                },
                'primary': token.user.primary == char,
            }
            if char.alliance:
                character_info['alliance'] = {
                    'id': char.alliance.identifier,
                    'name': char.alliance.name,
                }

            # Step 3.5: Match ACLs.
            char_tags = []
            for group in Group.objects(id__in=request.service.groups):
                if group.evaluate(token.user, char):
                    char_tags.append(group.id)
            character_info['tags'] = char_tags
            if character_info['primary']:
                character = char
                tags = char_tags

            characters_info.append(character_info)
        else:
            # Step 4: Backwards compatibility for apps using the old API
            if character is None:
                # There are multiple characters, and none of them are the primary character. Just picking one now.
                character = token.characters[0]
                tags = characters_info[0]['tags']

            return dict(
                    character = dict(id=character.identifier, name=character.name),
                    corporation = dict(id=character.corporation.identifier, name=character.corporation.name),
                    alliance = dict(id=character.alliance.identifier, name=character.alliance.name) if character.alliance else None,
                    characters = characters_info,
                    tags = tags,
                    expires = None,
                    mask = token.mask
                )
=======
        character = token.character
        
        # Step 2: Update info about the character from the EVE API
        mask, key = character.credential_multi_for((api.char.CharacterSheet.mask,
                                                    api.char.CharacterInfoPublic.mask, EVECharacterKeyMask.NULL))
        
        # User has no keys registered.
        if not key:
            return None
        
        # Update key info, and if something goes wrong, abort the call.
        if not key.pull():
            return None
        
        # Step 3: Match ACLs.
        tags = []
        for group in Group.objects(id__in=request.service.groups):
            if group.evaluate(token.user, character):
                tags.append(group.id)
        
        return dict(
                character = dict(id=character.identifier, name=character.name),
                corporation = dict(id=character.corporation.identifier, name=character.corporation.name),
                alliance = dict(id=character.alliance.identifier, name=character.alliance.name) if character.alliance else None,
                tags = tags,
                perms = character.permissions_tags(token.application),
                expires = None,
                mask = token.mask.mask if token.mask else 0
            )
>>>>>>> 240b2b3e
<|MERGE_RESOLUTION|>--- conflicted
+++ resolved
@@ -184,21 +184,8 @@
         
         # Step 1: Get the appropriate grant.
         token = ApplicationGrant.objects.get(id=token, application=request.service)
-<<<<<<< HEAD
-
-        # Step 2: Update info about the characters from the EVE API
-        for char in token.characters:
-            mask, key = char.credential_multi_for((api.char.CharacterSheet.mask,
-                                                        api.char.CharacterInfoPublic.mask, EVECharacterKeyMask.NULL))
-            if not key:
-                continue
-            key.pull()
-        try:
-            token.reload()
-        except ApplicationGrant.DoesNotExist:
-            return
-
-        # Step 3: Assemble the information for each character
+
+        # Step 2: Assemble the information for each character
         characters_info = []
         tags = None
         character = None
@@ -234,7 +221,7 @@
                     'name': char.alliance.name,
                 }
 
-            # Step 3.5: Match ACLs.
+            # Step 2.5: Match ACLs.
             char_tags = []
             for group in Group.objects(id__in=request.service.groups):
                 if group.evaluate(token.user, char):
@@ -246,7 +233,7 @@
 
             characters_info.append(character_info)
         else:
-            # Step 4: Backwards compatibility for apps using the old API
+            # Step 3: Backwards compatibility for apps using the old API
             if character is None:
                 # There are multiple characters, and none of them are the primary character. Just picking one now.
                 character = token.characters[0]
@@ -258,37 +245,7 @@
                     alliance = dict(id=character.alliance.identifier, name=character.alliance.name) if character.alliance else None,
                     characters = characters_info,
                     tags = tags,
+                    perms = character.permissions_tags(token.application),
                     expires = None,
                     mask = token.mask
-                )
-=======
-        character = token.character
-        
-        # Step 2: Update info about the character from the EVE API
-        mask, key = character.credential_multi_for((api.char.CharacterSheet.mask,
-                                                    api.char.CharacterInfoPublic.mask, EVECharacterKeyMask.NULL))
-        
-        # User has no keys registered.
-        if not key:
-            return None
-        
-        # Update key info, and if something goes wrong, abort the call.
-        if not key.pull():
-            return None
-        
-        # Step 3: Match ACLs.
-        tags = []
-        for group in Group.objects(id__in=request.service.groups):
-            if group.evaluate(token.user, character):
-                tags.append(group.id)
-        
-        return dict(
-                character = dict(id=character.identifier, name=character.name),
-                corporation = dict(id=character.corporation.identifier, name=character.corporation.name),
-                alliance = dict(id=character.alliance.identifier, name=character.alliance.name) if character.alliance else None,
-                tags = tags,
-                perms = character.permissions_tags(token.application),
-                expires = None,
-                mask = token.mask.mask if token.mask else 0
-            )
->>>>>>> 240b2b3e
+                )