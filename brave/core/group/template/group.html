--- conflicted
+++ resolved
@@ -25,7 +25,7 @@
     % elif isinstance(rule, ACLVerySecure):
         ${aclverysecure(rule)}
     % else:
-        ERROR THIS WON'T WORK: ${rule.human_readable_repr() | h}
+        ERROR THIS WON'T WORK: ${rule | h}
     % endif
 </%def>
 
@@ -636,30 +636,12 @@
             {
                 e.preventDefault();
 
-<<<<<<< HEAD
-<%def name="aclrule(rule)">
-    % if isinstance(rule, ACLList):
-        ${acllist(rule)}
-    % elif isinstance(rule, ACLKey):
-        ${aclkey(rule)}
-    % elif isinstance(rule, ACLTitle):
-        ${acltitle(rule)}
-    % elif isinstance(rule, ACLRole):
-        ${aclrole(rule)}
-    % elif isinstance(rule, ACLMask):
-        ${aclmask(rule)}
-    % else:
-        ERROR THIS WON'T WORK: ${rule}
-    % endif
-</%def>
-=======
                 $.post('/group/${group.id}/add_perm', { permission: $(".permission").val() }).
                 done(function()
                 {
                     //Should probably add the permission here... WTB CSRF for normal POST requests
                     window.location="/group/${group.id}"
                 });
->>>>>>> fc863801
 
             });
 
