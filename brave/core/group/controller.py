# encoding: utf-8

from __future__ import unicode_literals

from datetime import datetime
from collections import OrderedDict

from web.auth import user
from web.core import Controller, HTTPMethod, request
from web.core.locale import _
from web.core.http import HTTPFound, HTTPNotFound, HTTPForbidden

from brave.core.character.model import EVECharacter, EVECorporation, EVEAlliance
from brave.core.group.model import Group, GroupCategory
from brave.core.group.acl import ACLList, ACLKey, ACLTitle, ACLRole, ACLMask
from brave.core.util import post_only
from brave.core.util.predicate import authorize, is_administrator
from brave.core.permission.util import user_has_permission
from brave.core.permission.model import Permission, WildcardPermission, GRANT_WILDCARD

import json

log = __import__('logging').getLogger(__name__)

class OneGroupController(Controller):
    def __init__(self, id):
        super(OneGroupController, self).__init__()

        try:
            self.group = Group.objects.get(id=id)
        except Group.DoesNotExist:
            raise HTTPNotFound()
<<<<<<< HEAD
    
    @user_has_permission('core.group.edit.requests.{gid}', gid='self.group.id')
    def accept_request(self, name):
        c = EVECharacter.objects(name=name).first()
        if not c:
            return 'json:', dict(success=False, message=_("Character with that name not found."))
            
        if not c in self.group.requests:
            return 'json:', dict(success=False, message=_("Character with that name has no request to join this group."))
        
        log.info("Adding {0} to group {1} via REQUEST_ACCEPT approved by {2}".format(c.name, self.group.id, user.primary))
        self.group.add_request_member(c)
        self.group.requests.remove(c)
        self.group.save()
        
    @user_has_permission('core.group.edit.requests.{gid}', gid='self.group.id')
    def deny_request(self, name):
        c = EVECharacter.objects(name=name).first()
        if not c:
            return 'json:', dict(success=False, message=_("Character with that name not found."))
            
        if not c in self.group.requests:
            return 'json:', dict(success=False, message=_("Character with that name has no request to join this group."))
        
        log.info("Rejecting {0}'s application to group {1} via REQUEST_DENY by {2}".format(c.name, self.group.id, user.primary))
        self.group.requests.remove(c)
        self.group.save()
        
    @user_has_permission('core.group.edit.members.{gid}', gid='self.group.id')
    def kick_member(self, name, method):
        c = EVECharacter.objects(name=name).first()
        if not c:
            return 'json:', dict(success=False, message=_("Character with that name not found."))
            
        if not c in getattr(self.group, method+"_members"):
            return 'json:', dict(success=False, message=_("Character with that name is not a member via that method."))
            
        glist = getattr(self.group, method+"_members")
        log.info("Removing {0} from group {1} (admitted via {2}) via KICK_MEMBER by {3}".format(c.name, self.group.id, method, user.primary))
        glist.remove(c)
        self.group.save()
        
    @user_has_permission('core.group.view.{gid}', gid='self.group.id')
    def index(self, rule_set=None):
=======

    @user_has_permission(Group.VIEW_PERM, group_id='self.group.id')
    def index(self):
>>>>>>> dc5b7764
        return 'brave.core.group.template.group', dict(
            area='group',
            group=self.group,
            rule_set=rule_set,
        )

    @post_only
<<<<<<< HEAD
    @user_has_permission('core.group.edit.acl.{gid}', gid='self.group.id')
    def set_rules(self, rules, really=False, rule_set=None):
=======
    @user_has_permission(Group.EDIT_ACL_PERM, group_id='self.group.id')
    def set_rules(self, rules, really=False):
>>>>>>> dc5b7764
        rules = json.loads(rules)
        rule_objects = []
        log.debug(rules)
        log.debug(really)

        def listify(rule, field):
            if field not in rule:
                rule[field] = []
            elif not isinstance(r[field], list):
                rule[field] = [rule[field]]

        for r in rules:
            grant = r['grant'] == "true"
            inverse = r['inverse'] == "true"
            if r['type'] == "list":
                listify(r, 'names')
                cls = ACLList.target_class(r['kind'])
                ids = [cls.objects(name=name).first().identifier for name in r['names']]
                rule_objects.append(ACLList(grant=grant, inverse=inverse, kind=r['kind'], ids=ids))
            elif r['type'] == "key":
                rule_objects.append(ACLKey(grant=grant, inverse=inverse, kind=r['kind']))
            elif r['type'] == "title":
                listify(r, 'titles')
                rule_objects.append(ACLTitle(grant=grant, inverse=inverse, titles=r['titles']))
            elif r['type'] == "role":
                listify(r, 'roles')
                rule_objects.append(ACLRole(grant=grant, inverse=inverse, roles=r['roles']))
            elif r['type'] == "mask":
                rule_objects.append(ACLMask(grant=grant, inverse=inverse, mask=r['mask']))

        log.debug(rule_objects)

        if not really:
            log.debug("not really")
            return "json:", "\n".join([r.human_readable_repr() for r in rule_objects])

        log.debug("really!")
        if rule_set == "request":
            self.group.request_rules = rule_objects
        elif rule_set == "join":
            self.group.join_rules = rule_objects
        else:
            self.group.rules = rule_objects
        success = self.group.save()
        log.debug(success)
        if success:
            return 'json:', dict(success=True)
        return 'json:', dict(success=True,
                             message=_("unimplemented"))
                             
    @post_only
<<<<<<< HEAD
    @user_has_permission('core.group.edit.perms.{gid}', gid='self.group.id')
    @user_has_permission('core.permission.grant.{permID}', permID='permission')
    def add_perm(self, permission=None):
=======
    @user_has_permission(Group.EDIT_PERMS_PERM, group_id='self.group.id')
    @user_has_permission(Permission.GRANT_PERM, permission_id='permission')
    def addPerm(self, permission=None):
>>>>>>> dc5b7764
        p = Permission.objects(id=permission)
        if len(p):
            p = p.first()
        else:
            if GRANT_WILDCARD in permission:
                p = WildcardPermission(permission)
            else:
                p = Permission(permission)
            p.save()
        self.group._permissions.append(p)
        self.group.save()
        
    @post_only
<<<<<<< HEAD
    @user_has_permission('core.group.edit.perms.{gid}', gid='self.group.id')
    @user_has_permission('core.permission.revoke.{permID}', permID='permission')
    def delete_perm(self, permission=None):
=======
    @user_has_permission(Group.EDIT_PERMS_PERM, group_id='self.group.id')
    @user_has_permission(Permission.REVOKE_PERM, permission_id='permission')
    def deletePerm(self, permission=None):
>>>>>>> dc5b7764
        p = Permission.objects(id=permission).first()
        self.group._permissions.remove(p)
        self.group.save()

    @post_only
    @user_has_permission(Group.DELETE_PERM, group_id='self.group.id')
    def delete(self):
        self.group.delete()
        return 'json:', dict(success=True)

class GroupList(HTTPMethod):
    def get(self):
        groups = sorted(Group.objects(), key=lambda g: g.id)
        
        visibleGroups = list()
        joinableGroups = list()
        requestableGroups = list()
        
        if not user.primary:
            return 'brave.core.group.template.list_groups', dict(
            area='group',
            groups=visibleGroups
        )
        
        for g in groups:
<<<<<<< HEAD
            if g.evaluate(user, user.primary, rule_set="main"):
                continue
            elif g.evaluate(user, user.primary, rule_set='join'):
                joinableGroups.append(g)
                visibleGroups.append(g)
            elif g.evaluate(user, user.primary, rule_set='request'):
                requestableGroups.append(g)
=======
            if user.has_permission(g.view_perm):
>>>>>>> dc5b7764
                visibleGroups.append(g)
        
        return 'brave.core.group.template.list_groups', dict(
            area='group',
            groups=visibleGroups,
            joinableGroups=joinableGroups,
            requestableGroups=requestableGroups,
            categories=GroupCategory.objects(members__in=visibleGroups),
        )
        
    def leave(self, group):
        log.info("Removing {0} from group {1} via LEAVE.".format(user.primary, group.id))
        if user.primary in group.join_members:
            group.join_members.remove(user.primary)
        if user.primary in group.request_members:
            group.request_members.remove(user.primary)
            
        group.save()
        return 'json:', dict(success=True)
        
    def join(self, group):
        if not group.evaluate(user, user.primary, rule_set='join'):
            return 'json:', dict(success=False, message=_("You do not have permission to join this group."))
        
        log.info("Adding {0} to group {1} via JOIN.".format(user.primary, group.id))
        group.add_join_member(user.primary)
        
        group.save()
        return 'json:', dict(success=True)
        
    def request(self, group):
        if not group.evaluate(user, user.primary, rule_set='request'):
            return 'json:', dict(success=False, message=_("You do not have permission to request access to this group."))
        
        log.info("Adding {0} to requests list of {1} via REQUEST.".format(user.primary, group.id))
        group.add_request(user.primary)
        
        group.save()
        return 'json:', dict(success=True)
        
    def withdraw(self, group):
        log.info("Removing {0} from requests list of {1} via WITHDRAW.".format(user.primary, group.id))
        group.requests.remove(user.primary)
        
        group.save()
        return 'json:', dict(success=True)

    def post(self, id=None, action=None):
        if not action:
            return 'json:', dict(success=False)
        else:
            group = Group.objects(id=id).first()
            
            if not group:
                return 'json:', dict(success=False, message=_("Group not found"))
            
            return getattr(self, action)(group)

class ManageGroupList(HTTPMethod):
    @user_has_permission('core.group.view.*', accept_any_matching=True)
    def get(self):
        groups = sorted(Group.objects(), key=lambda g: g.id)
        
        visibleGroups = list()
        for g in groups:
            if user.has_permission('core.group.view.'+g.id):
                visibleGroups.append(g)
        
        return 'brave.core.group.template.manage_groups', dict(
            area='group',
            groups=visibleGroups
        )

    @user_has_permission(Group.CREATE_PERM)
    def post(self, id=None, title=None):
        if not id:
            return 'json:', dict(success=False,
                                 message=_("id required"))
                                 
        if id == 'manange':
            return 'json:', dict(success=False,
                                 message=_("You cannot name a group 'manage'"))
        if not title:
            return 'json:', dict(success=False,
                                 message=_("title required"))
        g = Group.create(id, title, user)
        if not g:
            return 'json:', dict(success=False,
                                 message=_("group with that id already existed"))
                                 
        primary = user.primary if user.primary else user.characters[0]
        # Give the creator of the group the ability to edit it and delete it.
<<<<<<< HEAD
        editPerm = Permission('core.group.edit.acl.'+g.id, "Ability to edit ACLs for Group {0}".format(g.id))
        deletePerm = Permission('core.group.delete.'+g.id, "Ability to delete Group {0}".format(g.id))
        user.primary.personal_permissions.append(editPerm)
        user.primary.personal_permissions.append(deletePerm)
=======
        editPerm = Permission(g.edit_acl_perm, "Ability to edit ACLs for Group {0}".format(g.id))
        editPermsPerm = Permission(g.edit_perms_perm, "Ability to edit permissions for Group {0}".format(g.id))
        deletePerm = Permission(g.delete_perm, "Ability to delete Group {0}".format(g.id))
        primary.personal_permissions.append(editPerm)
        primary.personal_permissions.append(deletePerm)
>>>>>>> dc5b7764
        user.save(cascade=True)
        
        return 'json:', dict(success=True, id=g.id)

class GroupController(Controller):
    index = GroupList()
    manage = ManageGroupList()

    def __lookup__(self, id, *args, **kw):
        request.path_info_pop()  # We consume a single path element.
        return OneGroupController(id), args

    @user_has_permission('core.group.edit.*', accept_any_matching=True)
    def check_rule_reference_exists(self, kind, name):
        cls = ACLList.target_class(kind)
        return "json:", dict(exists=bool(cls.objects(name=name)))<|MERGE_RESOLUTION|>--- conflicted
+++ resolved
@@ -30,9 +30,8 @@
             self.group = Group.objects.get(id=id)
         except Group.DoesNotExist:
             raise HTTPNotFound()
-<<<<<<< HEAD
-    
-    @user_has_permission('core.group.edit.requests.{gid}', gid='self.group.id')
+
+    @user_has_permission(Group.EDIT_REQUESTS_PERM, group_id='self.group.id')
     def accept_request(self, name):
         c = EVECharacter.objects(name=name).first()
         if not c:
@@ -46,7 +45,7 @@
         self.group.requests.remove(c)
         self.group.save()
         
-    @user_has_permission('core.group.edit.requests.{gid}', gid='self.group.id')
+    @user_has_permission(Group.EDIT_REQUESTS_PERM, group_id='self.group.id')
     def deny_request(self, name):
         c = EVECharacter.objects(name=name).first()
         if not c:
@@ -59,7 +58,7 @@
         self.group.requests.remove(c)
         self.group.save()
         
-    @user_has_permission('core.group.edit.members.{gid}', gid='self.group.id')
+    @user_has_permission(Group.EDIT_MEMBERS_PERM, group_id='self.group.id')
     def kick_member(self, name, method):
         c = EVECharacter.objects(name=name).first()
         if not c:
@@ -72,14 +71,9 @@
         log.info("Removing {0} from group {1} (admitted via {2}) via KICK_MEMBER by {3}".format(c.name, self.group.id, method, user.primary))
         glist.remove(c)
         self.group.save()
-        
-    @user_has_permission('core.group.view.{gid}', gid='self.group.id')
-    def index(self, rule_set=None):
-=======
 
     @user_has_permission(Group.VIEW_PERM, group_id='self.group.id')
     def index(self):
->>>>>>> dc5b7764
         return 'brave.core.group.template.group', dict(
             area='group',
             group=self.group,
@@ -87,13 +81,8 @@
         )
 
     @post_only
-<<<<<<< HEAD
-    @user_has_permission('core.group.edit.acl.{gid}', gid='self.group.id')
+    @user_has_permission(Group.EDIT_ACL_PERM, group_id='self.group.id')
     def set_rules(self, rules, really=False, rule_set=None):
-=======
-    @user_has_permission(Group.EDIT_ACL_PERM, group_id='self.group.id')
-    def set_rules(self, rules, really=False):
->>>>>>> dc5b7764
         rules = json.loads(rules)
         rule_objects = []
         log.debug(rules)
@@ -145,15 +134,9 @@
                              message=_("unimplemented"))
                              
     @post_only
-<<<<<<< HEAD
-    @user_has_permission('core.group.edit.perms.{gid}', gid='self.group.id')
-    @user_has_permission('core.permission.grant.{permID}', permID='permission')
-    def add_perm(self, permission=None):
-=======
     @user_has_permission(Group.EDIT_PERMS_PERM, group_id='self.group.id')
     @user_has_permission(Permission.GRANT_PERM, permission_id='permission')
-    def addPerm(self, permission=None):
->>>>>>> dc5b7764
+    def add_perm(self, permission=None):
         p = Permission.objects(id=permission)
         if len(p):
             p = p.first()
@@ -167,15 +150,9 @@
         self.group.save()
         
     @post_only
-<<<<<<< HEAD
-    @user_has_permission('core.group.edit.perms.{gid}', gid='self.group.id')
-    @user_has_permission('core.permission.revoke.{permID}', permID='permission')
-    def delete_perm(self, permission=None):
-=======
     @user_has_permission(Group.EDIT_PERMS_PERM, group_id='self.group.id')
     @user_has_permission(Permission.REVOKE_PERM, permission_id='permission')
-    def deletePerm(self, permission=None):
->>>>>>> dc5b7764
+    def delete_perm(self, permission=None):
         p = Permission.objects(id=permission).first()
         self.group._permissions.remove(p)
         self.group.save()
@@ -201,7 +178,6 @@
         )
         
         for g in groups:
-<<<<<<< HEAD
             if g.evaluate(user, user.primary, rule_set="main"):
                 continue
             elif g.evaluate(user, user.primary, rule_set='join'):
@@ -209,9 +185,6 @@
                 visibleGroups.append(g)
             elif g.evaluate(user, user.primary, rule_set='request'):
                 requestableGroups.append(g)
-=======
-            if user.has_permission(g.view_perm):
->>>>>>> dc5b7764
                 visibleGroups.append(g)
         
         return 'brave.core.group.template.list_groups', dict(
@@ -277,7 +250,7 @@
         
         visibleGroups = list()
         for g in groups:
-            if user.has_permission('core.group.view.'+g.id):
+            if user.has_permission(g.view_perm):
                 visibleGroups.append(g)
         
         return 'brave.core.group.template.manage_groups', dict(
@@ -304,18 +277,11 @@
                                  
         primary = user.primary if user.primary else user.characters[0]
         # Give the creator of the group the ability to edit it and delete it.
-<<<<<<< HEAD
-        editPerm = Permission('core.group.edit.acl.'+g.id, "Ability to edit ACLs for Group {0}".format(g.id))
-        deletePerm = Permission('core.group.delete.'+g.id, "Ability to delete Group {0}".format(g.id))
-        user.primary.personal_permissions.append(editPerm)
-        user.primary.personal_permissions.append(deletePerm)
-=======
         editPerm = Permission(g.edit_acl_perm, "Ability to edit ACLs for Group {0}".format(g.id))
         editPermsPerm = Permission(g.edit_perms_perm, "Ability to edit permissions for Group {0}".format(g.id))
         deletePerm = Permission(g.delete_perm, "Ability to delete Group {0}".format(g.id))
         primary.personal_permissions.append(editPerm)
         primary.personal_permissions.append(deletePerm)
->>>>>>> dc5b7764
         user.save(cascade=True)
         
         return 'json:', dict(success=True, id=g.id)
