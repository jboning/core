# encoding: utf-8

from marrow.util.bunch import Bunch
from marrow.mailer.validator import EmailValidator
from web.auth import authenticate, deauthenticate, user
<<<<<<< HEAD
from web.core import Controller, HTTPMethod, request, config, session
from web.core.http import HTTPFound, HTTPSeeOther, HTTPForbidden, HTTPNotFound
=======
from web.core import Controller, HTTPMethod, request, config
from web.core.http import HTTPFound, HTTPSeeOther, HTTPForbidden, HTTPNotFound, HTTPBadRequest
>>>>>>> 7151c250
from web.core.locale import _
from mongoengine import ValidationError, NotUniqueError
from datetime import timedelta, datetime

from brave.core.account.model import User, PasswordRecovery, TimeOTP, YubicoOTP, OTPHistory
from brave.core.account.form import authenticate as authenticate_form, register as register_form, \
    recover as recover_form, reset_password as reset_password_form, tfa as tfa_form
from brave.core.account.authentication import lookup_email, send_recover_email, verify_credentials
from brave.core.util.predicate import is_administrator

from yubico import yubico
from marrow.util.convert import boolean

import zxcvbn
import re

log = __import__('logging').getLogger(__name__)


def _check_password(passwd1, passwd2):
    """checks the passed passwords for equality and length
    (could be extended to add minimal length, complexity, ...)

    Returns a Tuple, the first value is a Boolean that is True,
    if the password is ok, the second value is the error message,
    should it not be ok
    """
    #check for empty password
    if not passwd1:
        return False, _("Please enter a password")
    if passwd1 != passwd2:
        return False, _("New passwords do not match.")
    if len(passwd2) > 100:
        return False, _("Password over 100 character limit")
    return True, None


class TFA(HTTPMethod):
    
    @staticmethod
    def clear_session():
        """This nullifies all TFA related session values for the current session."""
        session['auth'] = None
        session['preauth_username'] = None
        session['redirect'] = None
        session.save()
    
    def get(self):
        form = tfa_form()
        return 'brave.core.account.template.tfa', dict(form=form)

    def post(self, OTP=None):
        if not OTP:
            return 'json:', dict(success=False, message=_("You must provide a One Time Password"))
        
        try:
            user = User.objects.get(username=session['preauth_username'])
        except User.DoesNotExist:
            self.clear_session()
            return 'json:', dict(success=False, message=_("Current Session has expired, please log in again"))
        
        if datetime.now() - session['auth'] > timedelta(minutes=15):
            self.clear_session()
            return 'json:', dict(success=False, message=_("Current Session has expired, please log in again"))

        previously_used = OTPHistory.objects(otp=OTP).first()
        if previously_used and previously_used.user.username == user.username:
            self.clear_session()
            return 'json:', dict(success=False, message=_("You have already used this One Time Password"))

        # TODO: Give them 3 tries to fail the OTP before requiring username and pass again
        if not user.otp.verify(OTP):
            self.clear_session()
            return 'json:', dict(success=False, message=_("Incorrect One Time Password"))
        
        authenticate(user)

        otp_history = OTPHistory(otp=OTP, user=user)
        otp_history.save()

        # Prevent redirect loops from occurring when a user fails the TFA, gets redirected to authenticate,
        #  then successfully completes the TFA
        if session['redirect'].endswith('/account/tfa'):
            session['redirect'] = None
        
        return 'json:', dict(success=True, location=session['redirect'] or '/')


class Authenticate(HTTPMethod):
    def get(self, redirect=None):
        if redirect is None:
            referrer = request.referrer
            redirect = '/' if not referrer or referrer.endswith(request.script_name) else referrer

        form = authenticate_form(dict(redirect=redirect))
        return 'brave.core.account.template.signin', dict(form=form)

    def post(self, identity, password, remember=False, redirect=None):
        # First try with the original input
        user = verify_credentials(identity, password)

        if not user:
            # Try lowercase if it's an email or username, but not if it's an OTP
            if '@' in identity or len(identity) != 44:
                user = verify_credentials(identity.lower(), password)

        if not user:
            if request.is_xhr:
                return 'json:', dict(success=False, message=_("Invalid user name or password."))

            return self.get(redirect)
        
        # User has a 2FA OTP type enabled.
        if user.otp and user.otp.required and not isinstance(user.otp, YubicoOTP):
            session['redirect'] = redirect
            if request.is_xhr:
                return 'json:', dict(success=True, location='/account/tfa')
            
            raise HTTPFound(location='/account/tfa')
            
        authenticate(user)

        if request.is_xhr:
            return 'json:', dict(success=True, location=redirect or '/')

        raise HTTPFound(location=redirect or '/')


class Recover(HTTPMethod):
    @staticmethod
    def __get_recovery(email, recovery_key):
        if not email:
            return None
        user = lookup_email(email)
        if not user:
            user = lookup_email(email.lower())
        if not user:
            return None
        recovery = PasswordRecovery.objects(user=user, recovery_key=recovery_key).first()
        return recovery

    def get(self, redirect=None, **get):
        if redirect is None:
            referrer = request.referrer
            redirect = '/' if not referrer or referrer.endswith(request.script_name) else referrer
        try:
            data = Bunch(reset_password_form.native(get)[0])
        except Exception as e:
            if config.get('debug', False):
                raise
            raise HTTPFound(location='/') # Todo redirect to recover with error message

        if not data.recovery_key:  # no key passed, so show email entry
            form = recover_form(dict(redirect=redirect))
            button_label = _("Recover")
        else:
            form = reset_password_form(dict(email=data.email, recovery_key=data.recovery_key))
            button_label = _("Set Password")

        return "brave.core.account.template.recover", dict(form=form, button_label=str(button_label))

    def post(self, **post):
        recovery_key = post.get("recovery_key")
        if recovery_key is None:
            return self.__post_email(**post)
        else:
            return self.__post_recovery(**post)

    def __post_email(self, **post):
        try:
            data = Bunch(recover_form.native(post)[0])
        except Exception as e:
            if config.get('debug', False):
                raise
            return 'json:', dict(success=False, message=_("Unable to parse data."), data=post, exc=str(e))

        user = lookup_email(data.email)
        if not user:
            user = lookup_email(data.email.lower())
        if not user:
            # FixMe: possibly do send success any way, to prevent email address confirmation
            #   - would be necessary for register as well
            return 'json:', dict(success=False, message=_("Unknown email."), data=post)
        send_recover_email(user)
        return 'json:', dict(success=True,
                             message=_("Recovery e-mail sent - "
                                       "please follow the instructions in that mail to restore your password"))

    def __post_recovery(self, **post):
        try:
            data = Bunch(reset_password_form.native(post)[0])
        except Exception as e:
            if config.get('debug', False):
                raise
            return 'json:', dict(success=False, message=_("Unable to parse data."), data=post, exc=str(e))
        recovery = self.__get_recovery(data.email, data.recovery_key)
        if not recovery:
            return 'json:', dict(success=False, message=_("Sorry that recovery link has already expired"),
                                 location="/account/recover")
        passwd_ok, error_msg = _check_password(data.password, data.pass2)
        if not passwd_ok:
            return 'json:', dict(success=False, message=error_msg)

        #If the password isn't strong enough, reject it
        if(zxcvbn.password_strength(data.password).get("score") < int(config['core.required_pass_strength'])):
            return 'json:', dict(success=False, message=_("Password provided is too weak. please add more characters, or include lowercase, uppercase, and special characters."), data=data)

        #set new password
        user = recovery.user
        user.password = data.password
        user.save()

        #remove recovery key
        recovery.delete()

        authenticate(user.username, data.password)

        return 'json:', dict(success=True, message=_("Password changed, forwarding ..."), location="/")


class Register(HTTPMethod):
    def get(self, redirect=None):
        if redirect is None:
            referrer = request.referrer
            redirect = '/' if not referrer or referrer.endswith(request.script_name) else referrer

        form = register_form(dict(redirect=redirect))
        return "brave.core.account.template.signup", dict(form=form)

    def post(self, **post):
        try:
            data = Bunch(register_form.native(post)[0])
        except Exception as e:
            if config.get('debug', False):
                raise
            return 'json:', dict(success=False, message=_("Unable to parse data."), data=post, exc=str(e))
        
        if not data.username or not data.email or not data.password or data.password != data.pass2:
            return 'json:', dict(success=False, message=_("Missing data or passwords do not match."), data=data)

        #Make sure that the provided email address is a valid form for an email address
        v = EmailValidator()
        email = data.email
        email, err = v.validate(email)
        if err:
            return 'json:', dict(success=False, message=_("Invalid email address provided."), data=data)
        
        #If the password isn't strong enough, reject it
        if(zxcvbn.password_strength(data.password).get("score") < int(config['core.required_pass_strength'])):
            return 'json:', dict(success=False, message=_("Password provided is too weak. please add more characters, or include lowercase, uppercase, and special characters."), data=data)
        
        #Ensures that the provided username and email are lowercase
        user = User(data.username.lower(), data.email.lower(), active=True)
        user.password = data.password
        try:
            user.save()
        except ValidationError:
            return 'json:', dict(success=False, message=_("Invalid email address or username provided."), data=data)
        except NotUniqueError:
            return 'json:', dict(success=False, message=_("Either the username or email address provided is "
                                                          "already taken."), data=data)
        
        authenticate(user.username, data.password)
        
        return 'json:', dict(success=True, location="/")

class Settings(HTTPMethod):
    def get(self, admin=False):
        if admin and not is_administrator:
            raise HTTPNotFound()

        return 'brave.core.account.template.settings', dict()

    def post(self, **post):
        try:
            data = Bunch(post)
        except Exception as e:
            if config.get('debug', False):
                raise
            return 'json:', dict(success=False, message=_("Unable to parse data."), data=post, exc=str(e))

        query = dict(active=True)
        query[b'username'] = data.id

        query_user = User.objects(**query).first()
        if query_user.id != user.id:
            raise HTTPForbidden

        if data.form == "changepassword":
            passwd_ok, error_msg = _check_password(data.passwd, data.passwd1)

            if not passwd_ok:
                return 'json:', dict(success=False, message=error_msg, data=data)

            if isinstance(data.old, unicode):
                data.old = data.old.encode('utf-8')

            if not User.password.check(user.password, data.old):
                return 'json:', dict(success=False, message=_("Old password incorrect."), data=data)

            #If the password isn't strong enough, reject it
            if(zxcvbn.password_strength(data.passwd).get("score") < int(config['core.required_pass_strength'])):
                return 'json:', dict(success=False, message=_("Password provided is too weak. please add more characters, or include lowercase, uppercase, and special characters."), data=data)

            user.password = data.passwd
            user.save()
        elif data.form == "addyubicootp":
            if isinstance(data.password, unicode):
                data.password = data.password.encode('utf-8')

            identifier = data.otp
            client = yubico.Yubico(
                config['yubico.client'],
                config['yubico.key'],
                boolean(config.get('yubico.secure', False))
            )

            if not User.password.check(user.password, data.password):
                return 'json:', dict(success=False, message=_("Password incorrect."), data=data)

            try:
                status = client.verify(identifier, return_response=True)
            except:
                return 'json:', dict(success=False, message=_("Failed to contact YubiCloud."), data=data)

            if not status:
                return 'json:', dict(success=False, message=_("Failed to verify key."), data=data)
            
            otp = YubicoOTP.create(identifier)
            
            if not user.add_otp(otp):
                return 'json:', dict(success=False, message=_("User already has an OTP enabled."), data=data)
        elif data.form == "addtimeotp":
            if isinstance(data.password, unicode):
                data.password = data.password.encode('utf-8')

            if not User.password.check(user.password, data.password):
                return 'json:', dict(success=False, message=_("Password incorrect."), data=data)
            
            otp = TimeOTP.create()
            
            if not user.add_otp(otp):
                return 'json:', dict(success=False, message=_("User already has an OTP enabled."), data=data)
        elif data.form == "removeotp":
            identifier = data.otp

            if not user.remove_otp():
                return 'json:', dict(success=False, message=_("User has no OTP set up on their account."), data=data)

        elif data.form == "configureotp":
            if isinstance(data.password, unicode):
                data.password = data.password.encode('utf-8')
            rotp = True if 'rotp' in data else False

            if not User.password.check(user.password, data.password):
                return 'json:', dict(success=False, message=_("Password incorrect."), data=data)
            
            user.otp.required = rotp
            user.save()
            
        #Handle the user attempting to delete their account
        elif data.form == "deleteaccount":
            if isinstance(data.passwd, unicode):
                data.passwd = data.passwd.encode('utf-8')
             
            #Make the user enter their username so they know what they're doing.
            if not user.username == data.username.lower():
                return 'json:', dict(success=False, message=_("Username incorrect."), data=data)
        
            #Check whether the user's supplied password is correct
            if not User.password.check(user.password, data.passwd):
                return 'json:', dict(success=False, message=_("Password incorrect."), data=data)
                
            #Make them type "delete" exactly
            if not data.confirm == "delete":
                return 'json:', dict(success=False, message=_("Delete was either misspelled or not lowercase."), data=data)
            
            #Delete the user account and then deauthenticate the browser session
            log.info("User %s authorized the deletion of their account.", user)
            user.delete()
            deauthenticate()
            
            #Redirect user to the root of the server instead of the settings page
            return 'json:', dict(success=True, location="/")
            
        #Handle the user attempting to change the email address associated with their account
        elif data.form == "changeemail":
            if isinstance(data.passwd, unicode):
                data.passwd = data.passwd.encode('utf-8')
        
            #Check whether the user's supplied password is correct
            if not User.password.check(user.password, data.passwd):
                return 'json:', dict(success=False, message=_("Password incorrect."), data=data)

            #Check that the two provided email addresses match
            if not data.newEmail.lower() == data.newEmailConfirm.lower():
                return 'json:', dict(success=False, message=_("Provided email addresses do not match."), data=data)
            
            #Make sure that the provided email address is a valid form for an email address
            v = EmailValidator()
            email = data.newEmail
            email, err = v.validate(email)
            if err:
                return 'json:', dict(success=False, message=_("Invalid email address provided."), data=data)
                
            #Make sure that the new email address is not already taken
            count = User.objects.filter(**{"email": data.newEmail.lower()}).count()
            if not count == 0:
                return 'json:', dict(success=False, message=_("The email address provided is already taken."), data=data)
       
            #Change the email address in the database and catch any email validation exceptions that mongo throws
            user.email = data.newEmail.lower()
            try:
                user.save()
            except ValidationError:
                return 'json:', dict(success=False, message=_("Invalid email address provided."), data=data)
            except NotUniqueError:
                return 'json:', dict(success=False, message=_("The email address provided is already taken."), data=data)
        
        #Handle the user attempting to merge 2 accounts together
        elif data.form == "mergeaccount":
            if isinstance(data.passwd, unicode):
                data.passwd = data.passwd.encode('utf-8')
                
            if isinstance(data.passwd2, unicode):
                data.passwd2 = data.passwd2.encode('utf-8')
                
            #Make the user enter their username so they know what they're doing.
            if user.username != data.username.lower() and user.username != data.username:
                return 'json:', dict(success=False, message=_("First username incorrect."), data=data)
                
            #Check whether the user's supplied password is correct
            if not User.password.check(user.password, data.passwd):
                return 'json:', dict(success=False, message=_("First password incorrect."), data=data)
                
            #Make sure the user isn't trying to merge their account into itself.
            if data.username.lower() == data.username2.lower():
                return 'json:', dict(success=False, message=_("You can't merge an account into itself."), data=data)
                
            #Make the user enter the second username so we can get the User object they want merged in.
            if not User.objects(username=data.username2.lower()) and not User.objects(username=data.username2):
                return 'json:', dict(success=False, message=_("Unable to find user by second username."), data=data)
                
            other = User.objects(username=data.username2).first()
            if not other:
                other = User.objects(username=data.username2.lower()).first()
                
            #Check whether the user's supplied password is correct
            if not User.password.check(other.password, data.passwd2):
                return 'json:', dict(success=False, message=_("Second password incorrect."), data=data)
                
            #Make them type "merge" exactly
            if data.confirm != "merge":
                return 'json:', dict(success=False, message=_("Merge was either misspelled or not lowercase."), data=data)
                
            log.info("User %s merged account %s into %s.", user.username, other.username, user.username)
            user.merge(other)
            
            #Redirect user to the root of the server instead of the settings page
            return 'json:', dict(success=True, location="/")
            
        else:
            return 'json:', dict(success=False, message=_("Form does not exist."), location="/")
        
        return 'json:', dict(success=True, location="/account/settings")


class AccountInterface(HTTPMethod):
    """Handles the individual user pages."""
    
    def __init__(self, userID):
        super(AccountInterface, self).__init__()
        
        try:
            self.user = User.objects.get(id=userID)
        except User.DoesNotExist:
            raise HTTPNotFound()
        except ValidationError:
            # Handles improper objectIDs
            raise HTTPNotFound()

        if self.user.id != user.id and not user.admin:
            raise HTTPNotFound()
            
    def get(self):
        return 'brave.core.account.template.accountdetails', dict(
            area='admin' if user.admin else 'account',
            account=self.user,
        )


class AccountController(Controller):
    authenticate = Authenticate()
    register = Register()
    settings = Settings()
    recover = Recover()
    tfa = TFA()
    
    def exists(self, **query):
        query.pop('ts', None)
        
        if set(query.keys()) - {'username', 'email'}:
            raise HTTPForbidden()
        
        count = User.objects.filter(**{str(k): v.lower() for k, v in query.items()}).count()
        return 'json:', dict(available=not bool(count), query={str(k): v for k, v in query.items()})
        
    def entropy(self, **query):
        # Remove the timestamp
        query.pop('ts', None)
        
        # Make sure the user provides only a password
        if set(query.keys()) - {'password'}:
            raise HTTPForbidden()
        
        password = query.get("password")
        strong = False
        
        # If the password has a score of greater than core.required_pass_strength, allow it
        if(zxcvbn.password_strength(password).get("score") >= int(config['core.required_pass_strength'])):
            strong = True
        
        return 'json:', dict(approved=strong, query={str(k): v for k, v in query.items()})
    
    def deauthenticate(self):
        deauthenticate()
        raise HTTPSeeOther(location='/')
        
    def __lookup__(self, user=None, *args, **kw):
        if not user:
            raise HTTPBadRequest
        request.path_info_pop()  # We consume a single path element.
        return AccountInterface(user), args<|MERGE_RESOLUTION|>--- conflicted
+++ resolved
@@ -3,13 +3,8 @@
 from marrow.util.bunch import Bunch
 from marrow.mailer.validator import EmailValidator
 from web.auth import authenticate, deauthenticate, user
-<<<<<<< HEAD
 from web.core import Controller, HTTPMethod, request, config, session
-from web.core.http import HTTPFound, HTTPSeeOther, HTTPForbidden, HTTPNotFound
-=======
-from web.core import Controller, HTTPMethod, request, config
 from web.core.http import HTTPFound, HTTPSeeOther, HTTPForbidden, HTTPNotFound, HTTPBadRequest
->>>>>>> 7151c250
 from web.core.locale import _
 from mongoengine import ValidationError, NotUniqueError
 from datetime import timedelta, datetime
