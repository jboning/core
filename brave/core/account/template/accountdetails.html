## encoding: utf-8

<%inherit file="brave.core.template.master"/>

<%block name="title">${user.username | h} — View Account</%block>

<%block name="header">
    ${parent.header()}
    
    <style>
        .user-profile .header span.area { color: #7d848c; font-style: italic; font-size: 14px; }
        .user-profile .header .avatar { width: 96px; height: 96px; float: left; margin-right: 25px; border: 2px solid #e9ecee; position: relative; top: 3px; border-radius: 12px; }
        .user-profile .header .name { font-weight: 600; margin: 0 0 10px; line-height: 26px; float: none; padding-top: 12px; }
        .user-profile .header .area span { margin: 0 5px; }
        #pad-wrapper.user-profile h4 { margin: 0 0 10px; font-weight: 600; font-size: 14px; font-style: normal; text-indent: 0; color: black; }
        .user-profile .profile .bio p { 
    </style>
</%block>

<%block name="post">
    ${parent.post()}

    <script type="text/javascript" charset="utf-8">
        $(function(){
            $('time').timeago();
        });
    </script>
</%block>

<div class="container-fluid">
    <div id="pad-wrapper" class="user-profile">
    % if account.primary:
        <div class="header">
            <img src="//image.eveonline.com/Character/${account.primary.identifier}_128.jpg" class="avatar">
            
<<<<<<< HEAD
            <h3 class="name">${user}</h3>
            <div class="area">
                Primary character: <a href="/character/${user.primary.id}">${user.primary.name | h}</a>
=======
            <h3 class="name">${account.primary.name | h} (${account})</h3>
            <span class="area">
            ${", ".join(account.primary.titles) | h}
            </span>
            <div class="area">
                <a target="_blank" href="https://gate.eveonline.com/Corporation/${account.primary.corporation.name | u}">${account.primary.corporation.name | h}</a>
                % if account.primary.alliance:
                <span>›</span> <a target="_blank" href="https://gate.eveonline.com/Alliance/${account.primary.alliance.name | u}">${account.primary.alliance.name | h}</a>
                % endif
>>>>>>> 7b07d26f
            </div>
        </div>
    % else:
        <div class="header">
            <h3 class="name">${account | h}</h3>
            <div class="area">
            </div>
        </div>
    % endif
    
        <div class="row-fluid profile">
            <div class="span9 bio" style="box-shadow: 4px 0px 3px -1px rgba(226,226,226,0.1); border-right: 1px solid #edeef1">
                <div class="profile-box" style="padding-right: 25px;">
<<<<<<< HEAD
                    <h4>EVE Online Characters</h4>
                    <%include file="brave.core.character.template.charTable" args="records=user.characters, admin=True"/>
    
                    <h4>${_("EVE Online API Keys")}</h4>
                    <%include file="brave.core.key.template.keyTable" args="records=user.credentials, admin=True"/>
=======
                    <div id="pad-wrapper">
                        <div class="row-fluid header">
                            <h3>EVE Online Characters</h3>
                        </div>
        
                        <%include file="brave.core.character.template.charTable" args="records=account.characters, admin=True"/>
                    </div>
    
                    <div id="pad-wrapper">
                        <div class="row-fluid header">
                            <h3>${_("EVE Online API Keys")}</h3>
                        </div>
        
        
                        <%include file="brave.core.key.template.keyTable" args="records=account.credentials, admin=True"/>
                    </div>
>>>>>>> 7b07d26f
                

            
                <h4>Authentication Attempts</h4>
                    
                    <style>.table td {  } .table thead th { padding-bottom: 5px; }</style>
                    <table class="table table-hover">
                        <thead>
                            <tr>
                                <th class="span5">
                                    Date
                                </th>
                                <th class="span6">
                                    <span class="line"></span>
                                    From
                                </th>
                                <th class="span1">
                                    <span class="line"></span>
                                </th>
                            </tr>
                        </thead>
                        <tbody>
                            % for attempt in account.attempts.order_by('-id').limit(10):
                            <tr>
                                <td><time datetime="${attempt.id.generation_time.isoformat().replace('+00:00', 'Z')}">${attempt.id.generation_time.isoformat(' ').replace('+00:00', '')}</time></td>
                                <td>${attempt.location | h}</td>
                                % if attempt.success:
                                <td><i class="fa fa-check-circle-o fa-lg text-success"></i></td>
                                % else:
                                <td><i class="fa fa-times-circle-o fa-lg text-error"></i></td>
                                % endif
                            </tr>
                            % endfor
                        </tbody>
                    </table>
                </div>
            </div>
    
            <!-- side address column -->
            <div class="span3 pull-right">
                <h4>Authorized Applications</h4>
                <ul>
                    % for grant in account.grants:
                    <li><a target="_blank" href="${grant.application.site | u}" title="${grant.application.description | u}">${grant.application.name | h}</a></li>
                    % endfor
                </ul>
            
                <hr>
                % if account.primary:
                <h4>Group Membership</h4>
                <ul>
                    % for id, group in account.primary.tags.iteritems():
                    <li>${group.title | h}</li>
                    % endfor
                </ul>
                % endif
                % if web.user.admin:
                <hr>
                % if len(account.other_accs_char_key) or len(account.other_accs_IP):
                <h4>Duplicate Accounts</h4>
                <ul>
                    <% other_accs = set(account.other_accs_char_key + account.other_accs_IP) %>
                    % for other_user in other_accs:
                    <%
                    method = ""
                    if other_user in account.other_accs_char_key:
                        method += "(char) "
                    if other_user in account.other_accs_IP:
                        method += "(IP) " 
                    %>
                    <li><a href="/account/${other_user.id}">${other_user | h}</a> ${method}</li>
                    % endfor
                % endif
                % endif
            </div>
        </div>
        
            </div>
        </div>
        
    </div>
</div><|MERGE_RESOLUTION|>--- conflicted
+++ resolved
@@ -2,7 +2,7 @@
 
 <%inherit file="brave.core.template.master"/>
 
-<%block name="title">${user.username | h} — View Account</%block>
+<%block name="title">${account.username | h} — View Account</%block>
 
 <%block name="header">
     ${parent.header()}
@@ -33,21 +33,9 @@
         <div class="header">
             <img src="//image.eveonline.com/Character/${account.primary.identifier}_128.jpg" class="avatar">
             
-<<<<<<< HEAD
-            <h3 class="name">${user}</h3>
+            <h3 class="name">${account}</h3>
             <div class="area">
-                Primary character: <a href="/character/${user.primary.id}">${user.primary.name | h}</a>
-=======
-            <h3 class="name">${account.primary.name | h} (${account})</h3>
-            <span class="area">
-            ${", ".join(account.primary.titles) | h}
-            </span>
-            <div class="area">
-                <a target="_blank" href="https://gate.eveonline.com/Corporation/${account.primary.corporation.name | u}">${account.primary.corporation.name | h}</a>
-                % if account.primary.alliance:
-                <span>›</span> <a target="_blank" href="https://gate.eveonline.com/Alliance/${account.primary.alliance.name | u}">${account.primary.alliance.name | h}</a>
-                % endif
->>>>>>> 7b07d26f
+                Primary character: <a href="/character/${account.primary.id}">${account.primary.name | h}</a>
             </div>
         </div>
     % else:
@@ -61,34 +49,15 @@
         <div class="row-fluid profile">
             <div class="span9 bio" style="box-shadow: 4px 0px 3px -1px rgba(226,226,226,0.1); border-right: 1px solid #edeef1">
                 <div class="profile-box" style="padding-right: 25px;">
-<<<<<<< HEAD
                     <h4>EVE Online Characters</h4>
-                    <%include file="brave.core.character.template.charTable" args="records=user.characters, admin=True"/>
+                    <%include file="brave.core.character.template.charTable" args="records=account.characters, admin=True"/>
     
                     <h4>${_("EVE Online API Keys")}</h4>
-                    <%include file="brave.core.key.template.keyTable" args="records=user.credentials, admin=True"/>
-=======
-                    <div id="pad-wrapper">
-                        <div class="row-fluid header">
-                            <h3>EVE Online Characters</h3>
-                        </div>
-        
-                        <%include file="brave.core.character.template.charTable" args="records=account.characters, admin=True"/>
-                    </div>
-    
-                    <div id="pad-wrapper">
-                        <div class="row-fluid header">
-                            <h3>${_("EVE Online API Keys")}</h3>
-                        </div>
-        
-        
-                        <%include file="brave.core.key.template.keyTable" args="records=account.credentials, admin=True"/>
-                    </div>
->>>>>>> 7b07d26f
+                    <%include file="brave.core.key.template.keyTable" args="records=account.credentials, admin=True"/>
                 
 
             
-                <h4>Authentication Attempts</h4>
+                    <h4>Authentication Attempts</h4>
                     
                     <style>.table td {  } .table thead th { padding-bottom: 5px; }</style>
                     <table class="table table-hover">
