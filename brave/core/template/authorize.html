## encoding: utf-8

<%inherit file="brave.core.template.light"/>

<%block name="title">${_("Authorize {0}").format(ar.application.name) | h}</%block>

<%block name="header">
    ${parent.header()}

    <style>
        input[type=submit] { float: right; border: 0 none; height: 0; width: 0; padding: 0; margin: 0; overflow: hidden; }
        .content-wrap.authentication { position: relative; }
        .overlay { position: absolute; top: 15px; left: 0; right: 0; text-align: center; display: none; }
        .overlay.result { text-shadow: 0 1px 4px rgba(0,0,0,0.75); }
        .overlay.fail, .overlay.bad { color: #b00; }
        .overlay.success { color: #0b0; }
        
        blockquote { background: white; border-width: 0; color: black; padding: 10px; border-radius: 5px; font-size: 16pt; line-height: 1.4em; box-shadow: inset 0px 1px 2px rgba(0,0,0,0.5); }
        p, ul { text-align: left; }
        li { line-height: 1.2em; }
        
        .login-wrapper .box { width: 575px; }
        .login-wrapper .box .content-wrap { width: 515px; }
        .btn-group-vertical button { width: 100%; }
        .btn-checkbox.active {
            border-color: rgba(0, 0, 0, 0.1) rgba(0, 0, 0, 0.1) rgba(0, 0, 0, 0.25);
            color: #ffffff;
            background-color: #0044cc;
            text-shadow: 0 -1px 0 rgba(0, 0, 0, 0.25);
            background-image: -moz-linear-gradient(top, #0088cc, #0044cc);
            background-image: -webkit-gradient(linear, 0 0, 0 100%, from(#0088cc), to(#0044cc));
            background-image: -webkit-linear-gradient(top, #0088cc, #0044cc);
            background-image: -o-linear-gradient(top, #0088cc, #0044cc);
            background-image: linear-gradient(to bottom, #0088cc, #0044cc);
            background-repeat: repeat-x;
            filter: progid:DXImageTransform.Microsoft.gradient(startColorstr='#ff0088cc', endColorstr='#ff0044cc', GradientType=0);
            filter: progid:DXImageTransform.Microsoft.gradient(enabled=false);
        }
        figure { margin: 0px; }
         .row { margin-left: initial;}
    </style>
</%block>

<%block name="post">
    ${parent.post()}

    <script type="text/javascript" charset="utf-8">
        $(function(){
            function process(){
                // Fade to the progress spinner.
                $('.auth').animate({opacity: 0.25}, 250);
                $('.btn').addClass('disabled').attr('disabled', true);
                $('#alerts').empty();
                $('.overlay.wait').fadeIn(250);

                // Submit XHR request.
                var chars = $('button.active').map(function (i, val){ return $(val).data('id');}).get();
                var data = {grant: true, 'characters': chars};
                var receipt = $.post(window.location, data);
                receipt.fail(function(jqXHR, textStatus, errorThrown){
                    // Something went wrong.
                    console.log(jqXHR, textStatus, errorThrown);
                    $('.overlay.wait').fadeOut(125, function(){
                    $('.overlay.bad').fadeIn(250, function(){
                        $('.overlay.bad').fadeOut(250);
                        $('.auth').animate({opacity: 1}, 250);
                        $('.btn').removeClass('disabled').attr('disabled', false);
                    });
                    });
                }).done(function(data, textStatus, jqXHR){
                    // Determine if we were successful or not and fade the appropriate icon.
                    $('.overlay.wait').fadeOut(125, function(){
                        if ( data.success ) {
                            $('.overlay.success').fadeIn(250, function(){ window.location = data.location; });
                        } else {
                            $('.overlay.fail').fadeIn(250, function(){
                                $('.overlay.fail').fadeOut(250);
                                $('.auth').animate({opacity: 1}, 250);
                                $('.btn').removeClass('disabled').attr('disabled', false);
                                $('#alerts').append("<div class='alert alert-error'>" + data.message +"</div>");
                            });
                        }
                    });
                });

                return false;
            }

            $('.allow').click(process);
            
            // Utility to size text to available space.
            // I'd love to use the TeX algorithm for this to add intra-character spacing as a variable.
            
            $('<div />', {id: 'hidden-resizer', style: 'font-size: 24px'}).hide().appendTo(document.body);
            
            var size;
            var resizer = $("#hidden-resizer");
            var target = $('blockquote');
            var desired_width = target.width() - 20;
            
            resizer.html(target.data('application'));
            
            for ( var i = 36; i > 12; i-- ) {
                resizer.css("font-size", i + 'px');
                if ( resizer.width() < desired_width ) break;
            }
            
            target.css("font-size", i + 'px').html(resizer.html());
            
            // End Utility
        });
    </script>
</%block>

% if not success:
<div class="box">
    <div class="content-wrap authentication clearfix">
        <div class="auth">
            <h6>${_("Error")}</h6>
            
            <p><center>${message}</center></p>
        </div>
    </div>
</div>

% else:

<div class="box">
    <div class="content-wrap authentication clearfix">
<<<<<<< HEAD
        <div class="auth row">
            <div class="span9">
                <h6>${_("Granting Authorization")}</h6>

                <blockquote data-application="${ar.application.name | h}"></blockquote>

                <p>This application wishes to know certain information about your character.  All applications are given access to the following information:</p>

                <ul>
                    <li><strong>Public Character Information</strong><span class="pull-right">Name, Corporation, Alliance</span></li>
                </ul>

                <!--
                <p>Additionally, this application requires the following additional information:</p>

                <ul>
                <li>permission</li>
                <li>permission</li>
                </ul>
                -->
                <div id="alerts">
                </div>
            </div>
            <div class="span3">
                <div class="btn-group btn-group-vertical" data-toggle="buttons-checkbox">
                    % for record in characters:
                    % if record == default:
                    <button class="btn btn-checkbox active" data-id="${record.id}">
                    % else:
                    <button class="btn btn-checkbox" data-id="${record.id}">
                    % endif
                    <figure>
                        <img src="//image.eveonline.com/Character/${record.identifier}_32.jpg">
                        <figcaption><small>${record.name}</small><figcaption>
                    </figure>
                    </button>
                    % endfor
                    <button class="btn btn-success allow">Authorize</button>
=======
        <div class="auth">
            <h6>${_("Granting Authorization")}</h6>
            
            <blockquote data-application="${ar.application.name | h}"></blockquote>
            
            <p>This application wishes to know certain information about your character.  All applications are given access to the following information:</p>
            
            <ul>
                <li><strong>Public Character Information</strong><span class="pull-right">Name, Corporation, Alliance</span></li>
            </ul>
            
            % if ar.application.mask.required:
            <p>Additionally, this application requires the following additional information:</p>
            
            <ul>
                <%
                 from brave.core.util.eve import EVECharacterKeyMask
                 k = EVECharacterKeyMask(ar.application.mask.required) 
                %>
                % for func in k.functionsAllowed():
                    <li>${func.name[5:]}</li>
                % endfor
            </ul>
            % endif
            
            <div style="text-align: right; margin-top: 30px;">
                <div class="btn-group dropup">
                    <a class="btn btn-success btn-large allow" style="padding-left: 50px;" href="#" data-id="${default.id}"><img src="//image.eveonline.com/Character/${default.identifier}_32.jpg" style="border-radius: 4px; position: absolute; left: 4px; top: 4px; border: 1px inset rgba(127,127,127,0.5); height: 32px;"> Authorize</a>
                    <a class="btn btn-success btn-large dropdown-toggle" data-toggle="dropdown" href="#"><i class="fa fa-caret-up"></i></a>
                    <ul class="dropdown-menu" style="width: 300px; left: auto; right: 0px;">
                        % for record in characters:
                        <li><a tabindex="-1" href="#" data-id="${record.id}" class="allow"><span class="ellipsis">
                            <img src="//image.eveonline.com/Character/${record.identifier}_32.jpg" style="vertical-align: -60%; margin-right: 5px; border-radius: 6px; width: 32px; height: 32px;">
                            <strong>${record.name | h}</strong>
                            % if default == record:
                            <span class="label label-inverse" style="margin-left: 5px;">Default</span>
                            % endif
                        </span></a></li>
                        % endfor
                    </ul>
>>>>>>> 240b2b3e
                </div>
                <a class="btn btn-inverse pull-left" style="margin-top: 15px;">Deny Authorization</a>
            </div>
        </div>

        <div class="overlay fa-4x wait"><i class="fa fa-spinner fa-spin fa-4x"></i></div>
        <div class="overlay fa-4x result fail"><i class="fa fa-times fa-4x"></i></div>
        <div class="overlay fa-4x result success"><i class="fa fa-check fa-4x"></i></div>
        <div class="overlay fa-4x result bad"><i class="fa fa-exclamation-triangle fa-4x"></i></div>
    </div>
</div>

% endif<|MERGE_RESOLUTION|>--- conflicted
+++ resolved
@@ -127,7 +127,6 @@
 
 <div class="box">
     <div class="content-wrap authentication clearfix">
-<<<<<<< HEAD
         <div class="auth row">
             <div class="span9">
                 <h6>${_("Granting Authorization")}</h6>
@@ -140,14 +139,19 @@
                     <li><strong>Public Character Information</strong><span class="pull-right">Name, Corporation, Alliance</span></li>
                 </ul>
 
-                <!--
-                <p>Additionally, this application requires the following additional information:</p>
-
-                <ul>
-                <li>permission</li>
-                <li>permission</li>
-                </ul>
-                -->
+                % if ar.application.mask.required:
+                    <p>Additionally, this application requires the following additional information:</p>
+            
+                    <ul>
+                <%
+                 from brave.core.util.eve import EVECharacterKeyMask
+                 k = EVECharacterKeyMask(ar.application.mask.required) 
+                %>
+                % for func in k.functionsAllowed():
+                    <li>${func.name[5:]}</li>
+                % endfor
+            </ul>
+            % endif
                 <div id="alerts">
                 </div>
             </div>
@@ -166,7 +170,6 @@
                     </button>
                     % endfor
                     <button class="btn btn-success allow">Authorize</button>
-=======
         <div class="auth">
             <h6>${_("Granting Authorization")}</h6>
             
@@ -207,7 +210,6 @@
                         </span></a></li>
                         % endfor
                     </ul>
->>>>>>> 240b2b3e
                 </div>
                 <a class="btn btn-inverse pull-left" style="margin-top: 15px;">Deny Authorization</a>
             </div>
