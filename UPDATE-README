#This file includes instructions and notices for admins that they should keep in mind when
#updating their core installations to a new version.
#WARNING: Backup your database regularly and before making any changes to it.

***v0.5:***
5ec0143: All usernames and email addresses in the database need to be lowercased.
    brave/core/scripts/case_migration.py should resolve this for you.
ad709e0: It is highly recommended that admins remove all characters whose owners no longer have a valid API key for them.
    brave/core/scripts/delete_orphan_characters.py should resolve this.
3016b8b: KeyID is made unique in the Credentials collection; all duplicate keys must be 
    purged from the database prior to upgrading. brave/core/scripts/fix_key_duplicates.py should resolve this for you.
    Removal of orphaned characters (see ad709e0) is now required.

***v0.5.2+***
6b3c4a5: Changes were made to the populate_calls function. Admins must run populate_calls(True) from paster shell after
    updating to this version. 
    Commands: 
        from brave.core.util.eve import populate_calls
        populate_calls(True)                    

***0.6.3***
8ac784f: The config value 'core.minimum_key_id' should be added to the production config file. Recommended
    value of 3283828
    
***DEVELOP***
feature/authenticated: The config value 'web.auth.intercept' should be added to the production config file with a value 
    of 401.

20b85a5: A new field was added to Applications, which will need to be set before attempting to run Core after the update.
    The field name is short, and it must be unique. This is used as the basis for that application's permissions, so
    pick a reasonable name such as 'jabber'. Must be lowercase.
    Commands:
        from brave.core.application.model import Application
        apps = Application.objects
        a = apps[0]
        print a.name
        a.short = ...
        a.save()
        ....

feature/permissions:
    Admins must run initialize permissions in the database.
    Commands:
        from brave.core.permission.controller import init_perms
        init_perms()

    Admins need to grant themselves the core.* permission in order to retain all previous
    abilities that they had. Admins are also encouraged to grant the necessary permissions to normal users as well.
    Commands:
        from brave.core.account.model import User
        from brave.core.permission.model import Permission
        admin_perm = Permission.objects(id='core.*').first()
        admins = User.objects(admin=True)
        for u in admins:
            c = u.primary
            c.personal_permissions.append(admin_perm)
            c.save()

feature/recommendedKeyMask: The config value 'core.recommended_key_mask' should be added to the production config file with
    a value equal to that which the admin wants to be recommended for users as the standard key.

feature/accountKeys: The config value 'core.recommended_key_kind' should be added to the production config file with
    a value of the kind of key the admin wants users to add ("Character", "Account", or "Corporation")

feature/configLoginHistory: The config value 'core.login_history_days' should be added to the production config file 
    with the number of days the admin wishes to retain login history (prior setting: 30)
    
feature/requireKeys: The config value 'core.require_recommended_key' should be added to the config to indicate whether
    the recommended key settings are required to authorize any application.
<<<<<<< HEAD

1b58513: Changes were made to the structure of external application permissions grants.
    brave/core/scripts/multiple_characters_grant_migration.py should migrate old grants to the new format.
=======
    
feature/configPassReqs: The config value 'core.required_pass_strength' should be added to the config to the value of
    the zxcvbn score the admin wants to require of all passwords.
>>>>>>> 035a4819
<|MERGE_RESOLUTION|>--- conflicted
+++ resolved
@@ -67,12 +67,9 @@
     
 feature/requireKeys: The config value 'core.require_recommended_key' should be added to the config to indicate whether
     the recommended key settings are required to authorize any application.
-<<<<<<< HEAD
 
 1b58513: Changes were made to the structure of external application permissions grants.
     brave/core/scripts/multiple_characters_grant_migration.py should migrate old grants to the new format.
-=======
     
 feature/configPassReqs: The config value 'core.required_pass_strength' should be added to the config to the value of
-    the zxcvbn score the admin wants to require of all passwords.
->>>>>>> 035a4819
+    the zxcvbn score the admin wants to require of all passwords.